--- conflicted
+++ resolved
@@ -58,7 +58,7 @@
     private Query topQuery;
     private ResultInterface recursiveResult;
     private boolean isRecursiveQueryDetected;
-    private Session session;
+//    private Session session;
 
     public TableView(Schema schema, int id, String name, String querySQL,
             ArrayList<Parameter> params, Column[] columnTemplates, Session session,
@@ -99,7 +99,7 @@
         this.columnTemplates = columnTemplates;
         this.recursive = recursive;
         this.isRecursiveQueryDetected = false;
-        this.session = session;
+        //this.session = session;
         index = new ViewIndex(this, querySQL, params, recursive);
         initColumnsAndTables(session, literalsChecked);
     }
@@ -159,13 +159,8 @@
             tables = New.arrayList(compiledQuery.getTables());
             ArrayList<Expression> expressions = compiledQuery.getExpressions();
             ArrayList<Column> list = New.arrayList();
-<<<<<<< HEAD
-            ColumnNamer columnNamer= new ColumnNamer(session);                        
+            ColumnNamer columnNamer= new ColumnNamer(session);
             for (int i = 0, count = compiledQuery.getColumnCount(); i < count; i++) {
-=======
-            ColumnNamer columnNamer= new ColumnNamer(session);
-            for (int i = 0, count = query.getColumnCount(); i < count; i++) {
->>>>>>> afdb83ee
                 Expression expr = expressions.get(i);
                 String name = null;
                 int type = Value.UNKNOWN;
@@ -696,17 +691,17 @@
         return true;
     }
     
-    @Override
-    public void removeView(TableView view){
-        super.removeView(view);
-        // if this is a table expression and the last view to use it is
-        // being dropped - then remove itself from the schema
-        if(isTableExpression() && getViews()!=null){
-            // check if any database objects are left using this view
-            if(getViews().size()==0 && !isBeingDropped()){
-                System.out.println("Detected unused CTE: Trying to remove="+this.getName()+",session="+session.toString()+",sessionId="+session.getId());
-                session.getDatabase().removeSchemaObject(session,this);
-            }            
-        }
-    }
+//    @Override
+//    public void removeView(TableView view){
+//        super.removeView(view);
+//        // if this is a table expression and the last view to use it is
+//        // being dropped - then remove itself from the schema
+//        if(isTableExpression() && getViews()!=null){
+//            // check if any database objects are left using this view
+//            if(getViews().size()==0 && !isBeingDropped()){
+//                System.out.println("Detected unused CTE: Trying to remove="+this.getName()+",session="+session.toString()+",sessionId="+session.getId());
+//                session.getDatabase().removeSchemaObject(session,this);
+//            }            
+//        }
+//    }
 }