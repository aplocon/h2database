--- conflicted
+++ resolved
@@ -751,11 +751,7 @@
             }
         }
 
-<<<<<<< HEAD
-        ArrayList<Row> rows = new ArrayList<>();
-=======
         ArrayList<Row> rows = Utils.newSmallArrayList();
->>>>>>> 7a2a5446
         String catalog = identifier(database.getShortName());
         boolean admin = session.getUser().isAdmin();
         switch (type) {
@@ -1050,10 +1046,6 @@
             add(rows, "RETENTION_TIME", Integer.toString(database.getRetentionTime()));
             add(rows, "LOG", Integer.toString(database.getLogMode()));
             // database settings
-<<<<<<< HEAD
-=======
-            ArrayList<String> settingNames = Utils.newSmallArrayList();
->>>>>>> 7a2a5446
             HashMap<String, String> s = database.getSettings().getSettings();
             ArrayList<String> settingNames = new ArrayList<>(s.size());
             settingNames.addAll(s.keySet());
@@ -2296,11 +2288,7 @@
 
     @Override
     public ArrayList<Index> getIndexes() {
-<<<<<<< HEAD
         ArrayList<Index> list = new ArrayList<>(2);
-=======
-        ArrayList<Index> list = Utils.newSmallArrayList();
->>>>>>> 7a2a5446
         if (metaIndex == null) {
             return list;
         }
