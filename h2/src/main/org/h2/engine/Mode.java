--- conflicted
+++ resolved
@@ -9,7 +9,6 @@
 import java.util.HashMap;
 import java.util.Set;
 import java.util.regex.Pattern;
-import org.h2.util.New;
 import org.h2.util.StringUtils;
 
 /**
@@ -22,7 +21,6 @@
         REGULAR, DB2, Derby, MSSQLServer, HSQLDB, MySQL, Oracle, PostgreSQL, Ignite,
     }
 
-<<<<<<< HEAD
     /**
      * Determines how rows with {@code NULL} values in indexed columns are handled
      * in unique indexes.
@@ -46,10 +44,7 @@
         FORBID_ANY_DUPLICATES;
     }
 
-    private static final HashMap<String, Mode> MODES = New.hashMap();
-=======
     private static final HashMap<String, Mode> MODES = new HashMap<>();
->>>>>>> 4fc4485a
 
     // Modes are also documented in the features section
 
