/*
 * Copyright 2004-2014 H2 Group. Multiple-Licensed under the MPL 2.0,
 * and the EPL 1.0 (http://h2database.com/html/license.html).
 * Initial Developer: H2 Group
 */
package org.h2.mvstore.db;

import java.util.HashSet;
import java.util.Iterator;
import java.util.List;
import org.h2.api.ErrorCode;
import org.h2.engine.Database;
import org.h2.engine.Session;
import org.h2.index.BaseIndex;
import org.h2.index.Cursor;
import org.h2.index.IndexType;
import org.h2.index.SpatialIndex;
import org.h2.index.SpatialTreeIndex;
import org.h2.message.DbException;
import org.h2.mvstore.db.TransactionStore.Transaction;
import org.h2.mvstore.db.TransactionStore.TransactionMap;
import org.h2.mvstore.db.TransactionStore.VersionedValue;
import org.h2.mvstore.db.TransactionStore.VersionedValueType;
import org.h2.mvstore.rtree.MVRTreeMap;
import org.h2.mvstore.rtree.MVRTreeMap.RTreeCursor;
import org.h2.mvstore.rtree.SpatialKey;
import org.h2.result.Row;
import org.h2.result.SearchRow;
import org.h2.result.SortOrder;
import org.h2.table.Column;
import org.h2.table.IndexColumn;
import org.h2.table.TableFilter;
import org.h2.value.Value;
import org.h2.value.ValueGeometry;
import org.h2.value.ValueLong;

/**
 * This is an index based on a MVRTreeMap.
 *
 * @author Thomas Mueller
 * @author Noel Grandin
 * @author Nicolas Fortin, Atelier SIG, IRSTV FR CNRS 24888
 */
public class MVSpatialIndex extends BaseIndex implements SpatialIndex, MVIndex {

    /**
     * The multi-value table.
     */
    final MVTable mvTable;

    private final String mapName;
    private TransactionMap<SpatialKey, Value> dataMap;
    private MVRTreeMap<VersionedValue> spatialMap;

    /**
     * Constructor.
     *
     * @param db the database
     * @param table the table instance
     * @param id the index id
     * @param indexName the index name
     * @param columns the indexed columns (only one geometry column allowed)
     * @param indexType the index type (only spatial index)
     */
    public MVSpatialIndex(
            Database db, MVTable table, int id, String indexName,
            IndexColumn[] columns, IndexType indexType) {
        if (columns.length != 1) {
            throw DbException.getUnsupportedException(
                    "Can only index one column");
        }
        IndexColumn col = columns[0];
        if ((col.sortType & SortOrder.DESCENDING) != 0) {
            throw DbException.getUnsupportedException(
                    "Cannot index in descending order");
        }
        if ((col.sortType & SortOrder.NULLS_FIRST) != 0) {
            throw DbException.getUnsupportedException(
                    "Nulls first is not supported");
        }
        if ((col.sortType & SortOrder.NULLS_LAST) != 0) {
            throw DbException.getUnsupportedException(
                    "Nulls last is not supported");
        }
        if (col.column.getType() != Value.GEOMETRY) {
            throw DbException.getUnsupportedException(
                    "Spatial index on non-geometry column, "
                    + col.column.getCreateSQL());
        }
        this.mvTable = table;
        initBaseIndex(table, id, indexName, columns, indexType);
        if (!database.isStarting()) {
            checkIndexColumnTypes(columns);
        }
        mapName = "index." + getId();
        ValueDataType vt = new ValueDataType(null, null, null);
        VersionedValueType valueType = new VersionedValueType(vt);
        MVRTreeMap.Builder<VersionedValue> mapBuilder =
                new MVRTreeMap.Builder<VersionedValue>().
                valueType(valueType);
        spatialMap = db.getMvStore().getStore().openMap(mapName, mapBuilder);
        Transaction t = mvTable.getTransaction(null);
        dataMap = t.openMap(spatialMap);
        t.commit();
    }

    @Override
    public void addRowsToBuffer(List<Row> rows, String bufferName) {
        throw DbException.throwInternalError();
    }

    @Override
    public void addBufferedRows(List<String> bufferNames) {
        throw DbException.throwInternalError();
    }

    @Override
    public void close(Session session) {
        // ok
    }

    @Override
    public void add(Session session, Row row) {
        TransactionMap<SpatialKey, Value> map = getMap(session);
        SpatialKey key = getEnvelope(row);
<<<<<<< HEAD

        if (key.isNull()) {
            return;
        }

=======
>>>>>>> 2cecd416
        if (indexType.isUnique()) {
            // this will detect committed entries only
            RTreeCursor cursor = spatialMap.findContainedKeys(key);
            Iterator<SpatialKey> it = map.wrapIterator(cursor, false);
            while (it.hasNext()) {
                SpatialKey k = it.next();
                if (k.equalsIgnoringId(key)) {
                    throw getDuplicateKeyException(key.toString());
                }
            }
        }
        try {
            map.put(key, ValueLong.get(0));
        } catch (IllegalStateException e) {
            throw mvTable.convertException(e);
        }
        if (indexType.isUnique()) {
            // check if there is another (uncommitted) entry
            RTreeCursor cursor = spatialMap.findContainedKeys(key);
            Iterator<SpatialKey> it = map.wrapIterator(cursor, true);
            while (it.hasNext()) {
                SpatialKey k = it.next();
                if (k.equalsIgnoringId(key)) {
                    if (map.isSameTransaction(k)) {
                        continue;
                    }
                    map.remove(key);
                    if (map.get(k) != null) {
                        // committed
                        throw getDuplicateKeyException(k.toString());
                    }
                    throw DbException.get(ErrorCode.CONCURRENT_UPDATE_1, table.getName());
                }
            }
        }
    }

    private SpatialKey getEnvelope(SearchRow row) {
        if (row == null) {
            return null;
        }
        Value v = row.getValue(columnIds[0]);
        return ((ValueGeometry<?>) v.convertTo(Value.GEOMETRY)).getSpatialKey(row.getKey());
    }

    @Override
    public void remove(Session session, Row row) {
        SpatialKey key = getEnvelope(row);
<<<<<<< HEAD

        if (key.isNull()) {
            return;
        }

=======
>>>>>>> 2cecd416
        TransactionMap<SpatialKey, Value> map = getMap(session);
        try {
            Value old = map.remove(key);
            if (old == null) {
                old = map.remove(key);
                throw DbException.get(ErrorCode.ROW_NOT_FOUND_WHEN_DELETING_1,
                        getSQL() + ": " + row.getKey());
            }
        } catch (IllegalStateException e) {
            throw mvTable.convertException(e);
        }
    }

    @Override
    public Cursor find(TableFilter filter, SearchRow first, SearchRow last) {
        return find(filter.getSession());
    }

    @Override
    public Cursor find(Session session, SearchRow first, SearchRow last) {
        return find(session);
    }

    private Cursor find(Session session) {
        Iterator<SpatialKey> cursor = spatialMap.keyIterator(null);
        TransactionMap<SpatialKey, Value> map = getMap(session);
        Iterator<SpatialKey> it = map.wrapIterator(cursor, false);
        return new MVStoreCursor(session, it);
    }

    @Override
    public Cursor findByGeometry(TableFilter filter, SearchRow intersection) {
        Session session = filter.getSession();
        if (intersection == null) {
            return find(session);
        }
        Iterator<SpatialKey> cursor =
                spatialMap.findIntersectingKeys(getEnvelope(intersection));
        TransactionMap<SpatialKey, Value> map = getMap(session);
        Iterator<SpatialKey> it = map.wrapIterator(cursor, false);
        return new MVStoreCursor(session, it);
    }


    /**
     * Get the row with the given index key.
     *
     * @param key the index key
     * @return the row
     */
    SearchRow getRow(SpatialKey key) {
        SearchRow searchRow = mvTable.getTemplateRow();
        searchRow.setKey(key.getId());
        return searchRow;
    }

    @Override
    public MVTable getTable() {
        return mvTable;
    }

    @Override
    public double getCost(Session session, int[] masks, TableFilter[] filters,
            int filter, SortOrder sortOrder,
            HashSet<Column> allColumnsSet) {
        return SpatialTreeIndex.getCostRangeIndex(masks, columns);
    }

    @Override
    public void remove(Session session) {
        TransactionMap<SpatialKey, Value> map = getMap(session);
        if (!map.isClosed()) {
            Transaction t = mvTable.getTransaction(session);
            t.removeMap(map);
        }
    }

    @Override
    public void truncate(Session session) {
        TransactionMap<SpatialKey, Value> map = getMap(session);
        map.clear();
    }

    @Override
    public boolean canGetFirstOrLast() {
        return true;
    }

    @Override
    public Cursor findFirstOrLast(Session session, boolean first) {
        if (!first) {
            throw DbException.throwInternalError(
                    "Spatial Index can only be fetch in ascending order");
        }
        return find(session);
    }

    @Override
    public boolean needRebuild() {
        try {
            return dataMap.sizeAsLongMax() == 0;
        } catch (IllegalStateException e) {
            throw DbException.get(ErrorCode.OBJECT_CLOSED, e);
        }
    }

    @Override
    public long getRowCount(Session session) {
        TransactionMap<SpatialKey, Value> map = getMap(session);
        return map.sizeAsLong();
    }

    @Override
    public long getRowCountApproximation() {
        try {
            return dataMap.sizeAsLongMax();
        } catch (IllegalStateException e) {
            throw DbException.get(ErrorCode.OBJECT_CLOSED, e);
        }
    }

    @Override
    public long getDiskSpaceUsed() {
        // TODO estimate disk space usage
        return 0;
    }

    @Override
    public void checkRename() {
        // ok
    }

    /**
     * Get the map to store the data.
     *
     * @param session the session
     * @return the map
     */
    TransactionMap<SpatialKey, Value> getMap(Session session) {
        if (session == null) {
            return dataMap;
        }
        Transaction t = mvTable.getTransaction(session);
        return dataMap.getInstance(t, Long.MAX_VALUE);
    }

    /**
     * A cursor.
     */
    class MVStoreCursor implements Cursor {

        private final Session session;
        private final Iterator<SpatialKey> it;
        private SpatialKey current;
        private SearchRow searchRow;
        private Row row;

        public MVStoreCursor(Session session, Iterator<SpatialKey> it) {
            this.session = session;
            this.it = it;
        }

        @Override
        public Row get() {
            if (row == null) {
                SearchRow r = getSearchRow();
                if (r != null) {
                    row = mvTable.getRow(session, r.getKey());
                }
            }
            return row;
        }

        @Override
        public SearchRow getSearchRow() {
            if (searchRow == null) {
                if (current != null) {
                    searchRow = getRow(current);
                }
            }
            return searchRow;
        }

        @Override
        public boolean next() {
            current = it.next();
            searchRow = null;
            row = null;
            return current != null;
        }

        @Override
        public boolean previous() {
            throw DbException.getUnsupportedException("previous");
        }

    }

}
<|MERGE_RESOLUTION|>--- conflicted
+++ resolved
@@ -1,388 +1,389 @@
-/*
- * Copyright 2004-2014 H2 Group. Multiple-Licensed under the MPL 2.0,
- * and the EPL 1.0 (http://h2database.com/html/license.html).
- * Initial Developer: H2 Group
- */
-package org.h2.mvstore.db;
-
-import java.util.HashSet;
-import java.util.Iterator;
-import java.util.List;
-import org.h2.api.ErrorCode;
-import org.h2.engine.Database;
-import org.h2.engine.Session;
-import org.h2.index.BaseIndex;
-import org.h2.index.Cursor;
-import org.h2.index.IndexType;
-import org.h2.index.SpatialIndex;
-import org.h2.index.SpatialTreeIndex;
-import org.h2.message.DbException;
-import org.h2.mvstore.db.TransactionStore.Transaction;
-import org.h2.mvstore.db.TransactionStore.TransactionMap;
-import org.h2.mvstore.db.TransactionStore.VersionedValue;
-import org.h2.mvstore.db.TransactionStore.VersionedValueType;
-import org.h2.mvstore.rtree.MVRTreeMap;
-import org.h2.mvstore.rtree.MVRTreeMap.RTreeCursor;
-import org.h2.mvstore.rtree.SpatialKey;
-import org.h2.result.Row;
-import org.h2.result.SearchRow;
-import org.h2.result.SortOrder;
-import org.h2.table.Column;
-import org.h2.table.IndexColumn;
-import org.h2.table.TableFilter;
-import org.h2.value.Value;
-import org.h2.value.ValueGeometry;
-import org.h2.value.ValueLong;
-
-/**
- * This is an index based on a MVRTreeMap.
- *
- * @author Thomas Mueller
- * @author Noel Grandin
- * @author Nicolas Fortin, Atelier SIG, IRSTV FR CNRS 24888
- */
-public class MVSpatialIndex extends BaseIndex implements SpatialIndex, MVIndex {
-
-    /**
-     * The multi-value table.
-     */
-    final MVTable mvTable;
-
-    private final String mapName;
-    private TransactionMap<SpatialKey, Value> dataMap;
-    private MVRTreeMap<VersionedValue> spatialMap;
-
-    /**
-     * Constructor.
-     *
-     * @param db the database
-     * @param table the table instance
-     * @param id the index id
-     * @param indexName the index name
-     * @param columns the indexed columns (only one geometry column allowed)
-     * @param indexType the index type (only spatial index)
-     */
-    public MVSpatialIndex(
-            Database db, MVTable table, int id, String indexName,
-            IndexColumn[] columns, IndexType indexType) {
-        if (columns.length != 1) {
-            throw DbException.getUnsupportedException(
-                    "Can only index one column");
-        }
-        IndexColumn col = columns[0];
-        if ((col.sortType & SortOrder.DESCENDING) != 0) {
-            throw DbException.getUnsupportedException(
-                    "Cannot index in descending order");
-        }
-        if ((col.sortType & SortOrder.NULLS_FIRST) != 0) {
-            throw DbException.getUnsupportedException(
-                    "Nulls first is not supported");
-        }
-        if ((col.sortType & SortOrder.NULLS_LAST) != 0) {
-            throw DbException.getUnsupportedException(
-                    "Nulls last is not supported");
-        }
-        if (col.column.getType() != Value.GEOMETRY) {
-            throw DbException.getUnsupportedException(
-                    "Spatial index on non-geometry column, "
-                    + col.column.getCreateSQL());
-        }
-        this.mvTable = table;
-        initBaseIndex(table, id, indexName, columns, indexType);
-        if (!database.isStarting()) {
-            checkIndexColumnTypes(columns);
-        }
-        mapName = "index." + getId();
-        ValueDataType vt = new ValueDataType(null, null, null);
-        VersionedValueType valueType = new VersionedValueType(vt);
-        MVRTreeMap.Builder<VersionedValue> mapBuilder =
-                new MVRTreeMap.Builder<VersionedValue>().
-                valueType(valueType);
-        spatialMap = db.getMvStore().getStore().openMap(mapName, mapBuilder);
-        Transaction t = mvTable.getTransaction(null);
-        dataMap = t.openMap(spatialMap);
-        t.commit();
-    }
-
-    @Override
-    public void addRowsToBuffer(List<Row> rows, String bufferName) {
-        throw DbException.throwInternalError();
-    }
-
-    @Override
-    public void addBufferedRows(List<String> bufferNames) {
-        throw DbException.throwInternalError();
-    }
-
-    @Override
-    public void close(Session session) {
-        // ok
-    }
-
-    @Override
-    public void add(Session session, Row row) {
-        TransactionMap<SpatialKey, Value> map = getMap(session);
-        SpatialKey key = getEnvelope(row);
-<<<<<<< HEAD
-
-        if (key.isNull()) {
-            return;
-        }
-
-=======
->>>>>>> 2cecd416
-        if (indexType.isUnique()) {
-            // this will detect committed entries only
-            RTreeCursor cursor = spatialMap.findContainedKeys(key);
-            Iterator<SpatialKey> it = map.wrapIterator(cursor, false);
-            while (it.hasNext()) {
-                SpatialKey k = it.next();
-                if (k.equalsIgnoringId(key)) {
-                    throw getDuplicateKeyException(key.toString());
-                }
-            }
-        }
-        try {
-            map.put(key, ValueLong.get(0));
-        } catch (IllegalStateException e) {
-            throw mvTable.convertException(e);
-        }
-        if (indexType.isUnique()) {
-            // check if there is another (uncommitted) entry
-            RTreeCursor cursor = spatialMap.findContainedKeys(key);
-            Iterator<SpatialKey> it = map.wrapIterator(cursor, true);
-            while (it.hasNext()) {
-                SpatialKey k = it.next();
-                if (k.equalsIgnoringId(key)) {
-                    if (map.isSameTransaction(k)) {
-                        continue;
-                    }
-                    map.remove(key);
-                    if (map.get(k) != null) {
-                        // committed
-                        throw getDuplicateKeyException(k.toString());
-                    }
-                    throw DbException.get(ErrorCode.CONCURRENT_UPDATE_1, table.getName());
-                }
-            }
-        }
-    }
-
-    private SpatialKey getEnvelope(SearchRow row) {
-        if (row == null) {
-            return null;
-        }
-        Value v = row.getValue(columnIds[0]);
-        return ((ValueGeometry<?>) v.convertTo(Value.GEOMETRY)).getSpatialKey(row.getKey());
-    }
-
-    @Override
-    public void remove(Session session, Row row) {
-        SpatialKey key = getEnvelope(row);
-<<<<<<< HEAD
-
-        if (key.isNull()) {
-            return;
-        }
-
-=======
->>>>>>> 2cecd416
-        TransactionMap<SpatialKey, Value> map = getMap(session);
-        try {
-            Value old = map.remove(key);
-            if (old == null) {
-                old = map.remove(key);
-                throw DbException.get(ErrorCode.ROW_NOT_FOUND_WHEN_DELETING_1,
-                        getSQL() + ": " + row.getKey());
-            }
-        } catch (IllegalStateException e) {
-            throw mvTable.convertException(e);
-        }
-    }
-
-    @Override
-    public Cursor find(TableFilter filter, SearchRow first, SearchRow last) {
-        return find(filter.getSession());
-    }
-
-    @Override
-    public Cursor find(Session session, SearchRow first, SearchRow last) {
-        return find(session);
-    }
-
-    private Cursor find(Session session) {
-        Iterator<SpatialKey> cursor = spatialMap.keyIterator(null);
-        TransactionMap<SpatialKey, Value> map = getMap(session);
-        Iterator<SpatialKey> it = map.wrapIterator(cursor, false);
-        return new MVStoreCursor(session, it);
-    }
-
-    @Override
-    public Cursor findByGeometry(TableFilter filter, SearchRow intersection) {
-        Session session = filter.getSession();
-        if (intersection == null) {
-            return find(session);
-        }
-        Iterator<SpatialKey> cursor =
-                spatialMap.findIntersectingKeys(getEnvelope(intersection));
-        TransactionMap<SpatialKey, Value> map = getMap(session);
-        Iterator<SpatialKey> it = map.wrapIterator(cursor, false);
-        return new MVStoreCursor(session, it);
-    }
-
-
-    /**
-     * Get the row with the given index key.
-     *
-     * @param key the index key
-     * @return the row
-     */
-    SearchRow getRow(SpatialKey key) {
-        SearchRow searchRow = mvTable.getTemplateRow();
-        searchRow.setKey(key.getId());
-        return searchRow;
-    }
-
-    @Override
-    public MVTable getTable() {
-        return mvTable;
-    }
-
-    @Override
-    public double getCost(Session session, int[] masks, TableFilter[] filters,
-            int filter, SortOrder sortOrder,
-            HashSet<Column> allColumnsSet) {
-        return SpatialTreeIndex.getCostRangeIndex(masks, columns);
-    }
-
-    @Override
-    public void remove(Session session) {
-        TransactionMap<SpatialKey, Value> map = getMap(session);
-        if (!map.isClosed()) {
-            Transaction t = mvTable.getTransaction(session);
-            t.removeMap(map);
-        }
-    }
-
-    @Override
-    public void truncate(Session session) {
-        TransactionMap<SpatialKey, Value> map = getMap(session);
-        map.clear();
-    }
-
-    @Override
-    public boolean canGetFirstOrLast() {
-        return true;
-    }
-
-    @Override
-    public Cursor findFirstOrLast(Session session, boolean first) {
-        if (!first) {
-            throw DbException.throwInternalError(
-                    "Spatial Index can only be fetch in ascending order");
-        }
-        return find(session);
-    }
-
-    @Override
-    public boolean needRebuild() {
-        try {
-            return dataMap.sizeAsLongMax() == 0;
-        } catch (IllegalStateException e) {
-            throw DbException.get(ErrorCode.OBJECT_CLOSED, e);
-        }
-    }
-
-    @Override
-    public long getRowCount(Session session) {
-        TransactionMap<SpatialKey, Value> map = getMap(session);
-        return map.sizeAsLong();
-    }
-
-    @Override
-    public long getRowCountApproximation() {
-        try {
-            return dataMap.sizeAsLongMax();
-        } catch (IllegalStateException e) {
-            throw DbException.get(ErrorCode.OBJECT_CLOSED, e);
-        }
-    }
-
-    @Override
-    public long getDiskSpaceUsed() {
-        // TODO estimate disk space usage
-        return 0;
-    }
-
-    @Override
-    public void checkRename() {
-        // ok
-    }
-
-    /**
-     * Get the map to store the data.
-     *
-     * @param session the session
-     * @return the map
-     */
-    TransactionMap<SpatialKey, Value> getMap(Session session) {
-        if (session == null) {
-            return dataMap;
-        }
-        Transaction t = mvTable.getTransaction(session);
-        return dataMap.getInstance(t, Long.MAX_VALUE);
-    }
-
-    /**
-     * A cursor.
-     */
-    class MVStoreCursor implements Cursor {
-
-        private final Session session;
-        private final Iterator<SpatialKey> it;
-        private SpatialKey current;
-        private SearchRow searchRow;
-        private Row row;
-
-        public MVStoreCursor(Session session, Iterator<SpatialKey> it) {
-            this.session = session;
-            this.it = it;
-        }
-
-        @Override
-        public Row get() {
-            if (row == null) {
-                SearchRow r = getSearchRow();
-                if (r != null) {
-                    row = mvTable.getRow(session, r.getKey());
-                }
-            }
-            return row;
-        }
-
-        @Override
-        public SearchRow getSearchRow() {
-            if (searchRow == null) {
-                if (current != null) {
-                    searchRow = getRow(current);
-                }
-            }
-            return searchRow;
-        }
-
-        @Override
-        public boolean next() {
-            current = it.next();
-            searchRow = null;
-            row = null;
-            return current != null;
-        }
-
-        @Override
-        public boolean previous() {
-            throw DbException.getUnsupportedException("previous");
-        }
-
-    }
-
-}
+/*
+ * Copyright 2004-2014 H2 Group. Multiple-Licensed under the MPL 2.0,
+ * and the EPL 1.0 (http://h2database.com/html/license.html).
+ * Initial Developer: H2 Group
+ */
+package org.h2.mvstore.db;
+
+import java.util.HashSet;
+import java.util.Iterator;
+import java.util.List;
+import org.h2.api.ErrorCode;
+import org.h2.engine.Database;
+import org.h2.engine.Session;
+import org.h2.index.BaseIndex;
+import org.h2.index.Cursor;
+import org.h2.index.IndexType;
+import org.h2.index.SpatialIndex;
+import org.h2.index.SpatialTreeIndex;
+import org.h2.message.DbException;
+import org.h2.mvstore.db.TransactionStore.Transaction;
+import org.h2.mvstore.db.TransactionStore.TransactionMap;
+import org.h2.mvstore.db.TransactionStore.VersionedValue;
+import org.h2.mvstore.db.TransactionStore.VersionedValueType;
+import org.h2.mvstore.rtree.MVRTreeMap;
+import org.h2.mvstore.rtree.MVRTreeMap.RTreeCursor;
+import org.h2.mvstore.rtree.SpatialKey;
+import org.h2.result.Row;
+import org.h2.result.SearchRow;
+import org.h2.result.SortOrder;
+import org.h2.table.Column;
+import org.h2.table.IndexColumn;
+import org.h2.table.TableFilter;
+import org.h2.value.Value;
+import org.h2.value.ValueGeometry;
+import org.h2.value.ValueLong;
+
+/**
+ * This is an index based on a MVRTreeMap.
+ *
+ * @author Thomas Mueller
+ * @author Noel Grandin
+ * @author Nicolas Fortin, Atelier SIG, IRSTV FR CNRS 24888
+ */
+public class MVSpatialIndex extends BaseIndex implements SpatialIndex, MVIndex {
+
+    /**
+     * The multi-value table.
+     */
+    final MVTable mvTable;
+
+    private final String mapName;
+    private TransactionMap<SpatialKey, Value> dataMap;
+    private MVRTreeMap<VersionedValue> spatialMap;
+
+    /**
+     * Constructor.
+     *
+     * @param db the database
+     * @param table the table instance
+     * @param id the index id
+     * @param indexName the index name
+     * @param columns the indexed columns (only one geometry column allowed)
+     * @param indexType the index type (only spatial index)
+     */
+    public MVSpatialIndex(
+            Database db, MVTable table, int id, String indexName,
+            IndexColumn[] columns, IndexType indexType) {
+        if (columns.length != 1) {
+            throw DbException.getUnsupportedException(
+                    "Can only index one column");
+        }
+        IndexColumn col = columns[0];
+        if ((col.sortType & SortOrder.DESCENDING) != 0) {
+            throw DbException.getUnsupportedException(
+                    "Cannot index in descending order");
+        }
+        if ((col.sortType & SortOrder.NULLS_FIRST) != 0) {
+            throw DbException.getUnsupportedException(
+                    "Nulls first is not supported");
+        }
+        if ((col.sortType & SortOrder.NULLS_LAST) != 0) {
+            throw DbException.getUnsupportedException(
+                    "Nulls last is not supported");
+        }
+        if (col.column.getType() != Value.GEOMETRY) {
+            throw DbException.getUnsupportedException(
+                    "Spatial index on non-geometry column, "
+                    + col.column.getCreateSQL());
+        }
+        this.mvTable = table;
+        initBaseIndex(table, id, indexName, columns, indexType);
+        if (!database.isStarting()) {
+            checkIndexColumnTypes(columns);
+        }
+        mapName = "index." + getId();
+        ValueDataType vt = new ValueDataType(null, null, null);
+        VersionedValueType valueType = new VersionedValueType(vt);
+        MVRTreeMap.Builder<VersionedValue> mapBuilder =
+                new MVRTreeMap.Builder<VersionedValue>().
+                valueType(valueType);
+        spatialMap = db.getMvStore().getStore().openMap(mapName, mapBuilder);
+        Transaction t = mvTable.getTransaction(null);
+        dataMap = t.openMap(spatialMap);
+        t.commit();
+    }
+
+    @Override
+    public void addRowsToBuffer(List<Row> rows, String bufferName) {
+        throw DbException.throwInternalError();
+    }
+
+    @Override
+    public void addBufferedRows(List<String> bufferNames) {
+        throw DbException.throwInternalError();
+    }
+
+    @Override
+    public void close(Session session) {
+        // ok
+    }
+
+    @Override
+    public void add(Session session, Row row) {
+        TransactionMap<SpatialKey, Value> map = getMap(session);
+        SpatialKey key = getEnvelope(row);
+
+        if (key == null || key.isNull()) {
+            return;
+        }
+        
+        if (indexType.isUnique()) {
+            // this will detect committed entries only
+            RTreeCursor cursor = spatialMap.findContainedKeys(key);
+            Iterator<SpatialKey> it = map.wrapIterator(cursor, false);
+            while (it.hasNext()) {
+                SpatialKey k = it.next();
+                if (k.equalsIgnoringId(key)) {
+                    throw getDuplicateKeyException(key.toString());
+                }
+            }
+        }
+        try {
+            map.put(key, ValueLong.get(0));
+        } catch (IllegalStateException e) {
+            throw mvTable.convertException(e);
+        }
+        if (indexType.isUnique()) {
+            // check if there is another (uncommitted) entry
+            RTreeCursor cursor = spatialMap.findContainedKeys(key);
+            Iterator<SpatialKey> it = map.wrapIterator(cursor, true);
+            while (it.hasNext()) {
+                SpatialKey k = it.next();
+                if (k.equalsIgnoringId(key)) {
+                    if (map.isSameTransaction(k)) {
+                        continue;
+                    }
+                    map.remove(key);
+                    if (map.get(k) != null) {
+                        // committed
+                        throw getDuplicateKeyException(k.toString());
+                    }
+                    throw DbException.get(ErrorCode.CONCURRENT_UPDATE_1, table.getName());
+                }
+            }
+        }
+    }
+
+    private SpatialKey getEnvelope(SearchRow row) {
+        if (row == null) {
+            return null;
+        }
+        Value v = row.getValue(columnIds[0]);
+        Object value = v.convertTo(Value.GEOMETRY);
+        if (value instanceof ValueGeometry) {
+        	return ((ValueGeometry<?>) value).getSpatialKey(row.getKey());
+        }
+        
+        return null;
+    }
+
+    @Override
+    public void remove(Session session, Row row) {
+        SpatialKey key = getEnvelope(row);
+
+        if (key == null || key.isNull()) {
+            return;
+        }
+
+        TransactionMap<SpatialKey, Value> map = getMap(session);
+        try {
+            Value old = map.remove(key);
+            if (old == null) {
+                old = map.remove(key);
+                throw DbException.get(ErrorCode.ROW_NOT_FOUND_WHEN_DELETING_1,
+                        getSQL() + ": " + row.getKey());
+            }
+        } catch (IllegalStateException e) {
+            throw mvTable.convertException(e);
+        }
+    }
+
+    @Override
+    public Cursor find(TableFilter filter, SearchRow first, SearchRow last) {
+        return find(filter.getSession());
+    }
+
+    @Override
+    public Cursor find(Session session, SearchRow first, SearchRow last) {
+        return find(session);
+    }
+
+    private Cursor find(Session session) {
+        Iterator<SpatialKey> cursor = spatialMap.keyIterator(null);
+        TransactionMap<SpatialKey, Value> map = getMap(session);
+        Iterator<SpatialKey> it = map.wrapIterator(cursor, false);
+        return new MVStoreCursor(session, it);
+    }
+
+    @Override
+    public Cursor findByGeometry(TableFilter filter, SearchRow first,
+            SearchRow last, SearchRow intersection) {
+        Session session = filter.getSession();
+        if (intersection == null) {
+            return find(session, first, last);
+        }
+        Iterator<SpatialKey> cursor =
+                spatialMap.findIntersectingKeys(getEnvelope(intersection));
+        TransactionMap<SpatialKey, Value> map = getMap(session);
+        Iterator<SpatialKey> it = map.wrapIterator(cursor, false);
+        return new MVStoreCursor(session, it);
+    }
+
+
+    /**
+     * Get the row with the given index key.
+     *
+     * @param key the index key
+     * @return the row
+     */
+    SearchRow getRow(SpatialKey key) {
+        SearchRow searchRow = mvTable.getTemplateRow();
+        searchRow.setKey(key.getId());
+        return searchRow;
+    }
+
+    @Override
+    public MVTable getTable() {
+        return mvTable;
+    }
+
+    @Override
+    public double getCost(Session session, int[] masks, TableFilter[] filters,
+            int filter, SortOrder sortOrder,
+            HashSet<Column> allColumnsSet) {
+        return SpatialTreeIndex.getCostRangeIndex(masks, columns);
+    }
+
+    @Override
+    public void remove(Session session) {
+        TransactionMap<SpatialKey, Value> map = getMap(session);
+        if (!map.isClosed()) {
+            Transaction t = mvTable.getTransaction(session);
+            t.removeMap(map);
+        }
+    }
+
+    @Override
+    public void truncate(Session session) {
+        TransactionMap<SpatialKey, Value> map = getMap(session);
+        map.clear();
+    }
+
+    @Override
+    public boolean canGetFirstOrLast() {
+        return true;
+    }
+
+    @Override
+    public Cursor findFirstOrLast(Session session, boolean first) {
+        if (!first) {
+            throw DbException.throwInternalError(
+                    "Spatial Index can only be fetch in ascending order");
+        }
+        return find(session);
+    }
+
+    @Override
+    public boolean needRebuild() {
+        try {
+            return dataMap.sizeAsLongMax() == 0;
+        } catch (IllegalStateException e) {
+            throw DbException.get(ErrorCode.OBJECT_CLOSED, e);
+        }
+    }
+
+    @Override
+    public long getRowCount(Session session) {
+        TransactionMap<SpatialKey, Value> map = getMap(session);
+        return map.sizeAsLong();
+    }
+
+    @Override
+    public long getRowCountApproximation() {
+        try {
+            return dataMap.sizeAsLongMax();
+        } catch (IllegalStateException e) {
+            throw DbException.get(ErrorCode.OBJECT_CLOSED, e);
+        }
+    }
+
+    @Override
+    public long getDiskSpaceUsed() {
+        // TODO estimate disk space usage
+        return 0;
+    }
+
+    @Override
+    public void checkRename() {
+        // ok
+    }
+
+    /**
+     * Get the map to store the data.
+     *
+     * @param session the session
+     * @return the map
+     */
+    TransactionMap<SpatialKey, Value> getMap(Session session) {
+        if (session == null) {
+            return dataMap;
+        }
+        Transaction t = mvTable.getTransaction(session);
+        return dataMap.getInstance(t, Long.MAX_VALUE);
+    }
+
+    /**
+     * A cursor.
+     */
+    class MVStoreCursor implements Cursor {
+
+        private final Session session;
+        private final Iterator<SpatialKey> it;
+        private SpatialKey current;
+        private SearchRow searchRow;
+        private Row row;
+
+        public MVStoreCursor(Session session, Iterator<SpatialKey> it) {
+            this.session = session;
+            this.it = it;
+        }
+
+        @Override
+        public Row get() {
+            if (row == null) {
+                SearchRow r = getSearchRow();
+                if (r != null) {
+                    row = mvTable.getRow(session, r.getKey());
+                }
+            }
+            return row;
+        }
+
+        @Override
+        public SearchRow getSearchRow() {
+            if (searchRow == null) {
+                if (current != null) {
+                    searchRow = getRow(current);
+                }
+            }
+            return searchRow;
+        }
+
+        @Override
+        public boolean next() {
+            current = it.next();
+            searchRow = null;
+            row = null;
+            return current != null;
+        }
+
+        @Override
+        public boolean previous() {
+            throw DbException.getUnsupportedException("previous");
+        }
+
+    }
+
+}
+