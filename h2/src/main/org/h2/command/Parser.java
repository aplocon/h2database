/*
 * Copyright 2004-2014 H2 Group. Multiple-Licensed under the MPL 2.0,
 * and the EPL 1.0 (http://h2database.com/html/license.html).
 * Initial Developer: H2 Group
 *
 * Nicolas Fortin, Atelier SIG, IRSTV FR CNRS 24888
 * Support for the operator "&&" as an alias for SPATIAL_INTERSECTS
 */
package org.h2.command;

import java.math.BigDecimal;
import java.math.BigInteger;
import java.nio.charset.Charset;
import java.text.Collator;
import java.util.ArrayList;
import java.util.Arrays;
import java.util.Collection;
import java.util.Collections;
import java.util.Comparator;
import java.util.HashSet;
import java.util.LinkedHashSet;
import java.util.List;
import org.h2.api.ErrorCode;
import org.h2.api.Trigger;
import org.h2.command.ddl.AlterIndexRename;
import org.h2.command.ddl.AlterSchemaRename;
import org.h2.command.ddl.AlterTableAddConstraint;
import org.h2.command.ddl.AlterTableAlterColumn;
import org.h2.command.ddl.AlterTableDropConstraint;
import org.h2.command.ddl.AlterTableRename;
import org.h2.command.ddl.AlterTableRenameColumn;
import org.h2.command.ddl.AlterTableRenameConstraint;
import org.h2.command.ddl.AlterUser;
import org.h2.command.ddl.AlterView;
import org.h2.command.ddl.Analyze;
import org.h2.command.ddl.CreateAggregate;
import org.h2.command.ddl.CreateConstant;
import org.h2.command.ddl.CreateFunctionAlias;
import org.h2.command.ddl.CreateIndex;
import org.h2.command.ddl.CreateLinkedTable;
import org.h2.command.ddl.CreateRole;
import org.h2.command.ddl.CreateSchema;
import org.h2.command.ddl.CreateSequence;
import org.h2.command.ddl.CreateSynonym;
import org.h2.command.ddl.CreateTable;
import org.h2.command.ddl.CreateTableData;
import org.h2.command.ddl.CreateTrigger;
import org.h2.command.ddl.CreateUser;
import org.h2.command.ddl.CreateUserDataType;
import org.h2.command.ddl.CreateView;
import org.h2.command.ddl.DeallocateProcedure;
import org.h2.command.ddl.DefineCommand;
import org.h2.command.ddl.DropAggregate;
import org.h2.command.ddl.DropConstant;
import org.h2.command.ddl.DropDatabase;
import org.h2.command.ddl.DropFunctionAlias;
import org.h2.command.ddl.DropIndex;
import org.h2.command.ddl.DropRole;
import org.h2.command.ddl.DropSchema;
import org.h2.command.ddl.DropSequence;
import org.h2.command.ddl.DropSynonym;
import org.h2.command.ddl.DropTable;
import org.h2.command.ddl.DropTrigger;
import org.h2.command.ddl.DropUser;
import org.h2.command.ddl.DropUserDataType;
import org.h2.command.ddl.DropView;
import org.h2.command.ddl.GrantRevoke;
import org.h2.command.ddl.PrepareProcedure;
import org.h2.command.ddl.SchemaCommand;
import org.h2.command.ddl.SetComment;
import org.h2.command.ddl.TruncateTable;
import org.h2.command.dml.AlterSequence;
import org.h2.command.dml.AlterTableSet;
import org.h2.command.dml.BackupCommand;
import org.h2.command.dml.Call;
import org.h2.command.dml.Delete;
import org.h2.command.dml.ExecuteProcedure;
import org.h2.command.dml.Explain;
import org.h2.command.dml.Insert;
import org.h2.command.dml.Merge;
import org.h2.command.dml.MergeUsing;
import org.h2.command.dml.NoOperation;
import org.h2.command.dml.Query;
import org.h2.command.dml.Replace;
import org.h2.command.dml.RunScriptCommand;
import org.h2.command.dml.ScriptCommand;
import org.h2.command.dml.Select;
import org.h2.command.dml.SelectOrderBy;
import org.h2.command.dml.SelectUnion;
import org.h2.command.dml.Set;
import org.h2.command.dml.SetTypes;
import org.h2.command.dml.TransactionCommand;
import org.h2.command.dml.Update;
import org.h2.constraint.ConstraintReferential;
import org.h2.engine.Constants;
import org.h2.engine.Database;
import org.h2.engine.DbObject;
import org.h2.engine.FunctionAlias;
import org.h2.engine.Mode;
import org.h2.engine.Procedure;
import org.h2.engine.Right;
import org.h2.engine.Session;
import org.h2.engine.SysProperties;
import org.h2.engine.User;
import org.h2.engine.UserAggregate;
import org.h2.engine.UserDataType;
import org.h2.expression.Aggregate;
import org.h2.expression.Alias;
import org.h2.expression.CompareLike;
import org.h2.expression.Comparison;
import org.h2.expression.ConditionAndOr;
import org.h2.expression.ConditionExists;
import org.h2.expression.ConditionIn;
import org.h2.expression.ConditionInSelect;
import org.h2.expression.ConditionNot;
import org.h2.expression.Expression;
import org.h2.expression.ExpressionColumn;
import org.h2.expression.ExpressionList;
import org.h2.expression.Function;
import org.h2.expression.FunctionCall;
import org.h2.expression.JavaAggregate;
import org.h2.expression.JavaFunction;
import org.h2.expression.Operation;
import org.h2.expression.Parameter;
import org.h2.expression.Rownum;
import org.h2.expression.SequenceValue;
import org.h2.expression.Subquery;
import org.h2.expression.TableFunction;
import org.h2.expression.ValueExpression;
import org.h2.expression.Variable;
import org.h2.expression.Wildcard;
import org.h2.index.Index;
import org.h2.message.DbException;
import org.h2.result.SortOrder;
import org.h2.schema.Schema;
import org.h2.schema.Sequence;
import org.h2.table.Column;
import org.h2.table.FunctionTable;
import org.h2.table.IndexColumn;
import org.h2.table.IndexHints;
import org.h2.table.RangeTable;
import org.h2.table.Table;
import org.h2.table.TableFilter;
import org.h2.table.TableFilter.TableFilterVisitor;
import org.h2.table.TableView;
import org.h2.util.ColumnNamer;
import org.h2.util.MathUtils;
import org.h2.util.New;
import org.h2.util.StatementBuilder;
import org.h2.util.StringUtils;
import org.h2.value.CompareMode;
import org.h2.value.DataType;
import org.h2.value.Value;
import org.h2.value.ValueBoolean;
import org.h2.value.ValueBytes;
import org.h2.value.ValueDate;
import org.h2.value.ValueDecimal;
import org.h2.value.ValueEnum;
import org.h2.value.ValueInt;
import org.h2.value.ValueLong;
import org.h2.value.ValueNull;
import org.h2.value.ValueString;
import org.h2.value.ValueTime;
import org.h2.value.ValueTimestamp;

/**
 * The parser is used to convert a SQL statement string to an command object.
 *
 * @author Thomas Mueller
 * @author Noel Grandin
 * @author Nicolas Fortin, Atelier SIG, IRSTV FR CNRS 24888
 */
public class Parser {

    // used during the tokenizer phase
    private static final int CHAR_END = 1, CHAR_VALUE = 2, CHAR_QUOTED = 3;
    private static final int CHAR_NAME = 4, CHAR_SPECIAL_1 = 5,
            CHAR_SPECIAL_2 = 6;
    private static final int CHAR_STRING = 7, CHAR_DOT = 8,
            CHAR_DOLLAR_QUOTED_STRING = 9;

    // this are token types
    private static final int KEYWORD = 1, IDENTIFIER = 2, PARAMETER = 3,
            END = 4, VALUE = 5;
    private static final int EQUAL = 6, BIGGER_EQUAL = 7, BIGGER = 8;
    private static final int SMALLER = 9, SMALLER_EQUAL = 10, NOT_EQUAL = 11,
            AT = 12;
    private static final int MINUS = 13, PLUS = 14, STRING_CONCAT = 15;
    private static final int OPEN = 16, CLOSE = 17, NULL = 18, TRUE = 19,
            FALSE = 20;
    private static final int ROWNUM = 24;
    private static final int SPATIAL_INTERSECTS = 25;

    private static final Comparator<TableFilter> TABLE_FILTER_COMPARATOR =
            new Comparator<TableFilter>() {
        @Override
        public int compare(TableFilter o1, TableFilter o2) {
            return o1 == o2 ? 0 : compareTableFilters(o1, o2);
        }
    };
    public static final String WITH_STATEMENT_SUPPORTS_LIMITED_STATEMENTS =
            "WITH statement supports only SELECT, CREATE TABLE, INSERT, UPDATE, MERGE or DELETE statements";

    private final Database database;
    private final Session session;
    /**
     * @see org.h2.engine.DbSettings#databaseToUpper
     */
    private final boolean identifiersToUpper;

    /** indicates character-type for each char in sqlCommand */
    private int[] characterTypes;
    private int currentTokenType;
    private String currentToken;
    private boolean currentTokenQuoted;
    private Value currentValue;
    private String originalSQL;
    /** copy of originalSQL, with comments blanked out */
    private String sqlCommand;
    /** cached array if chars from sqlCommand */
    private char[] sqlCommandChars;
    /** index into sqlCommand of previous token */
    private int lastParseIndex;
    /** index into sqlCommand of current token */
    private int parseIndex;
    private CreateView createView;
    private Prepared currentPrepared;
    private Select currentSelect;
    private ArrayList<Parameter> parameters;
    private String schemaName;
    private ArrayList<String> expectedList;
    private boolean rightsChecked;
    private boolean recompileAlways;
    private boolean literalsChecked;
    private ArrayList<Parameter> indexedParameterList;
    private int orderInFrom;
    private ArrayList<Parameter> suppliedParameterList;

    public Parser(Session session) {
        this.database = session.getDatabase();
        this.identifiersToUpper = database.getSettings().databaseToUpper;
        this.session = session;
    }

    /**
     * Parse the statement and prepare it for execution.
     *
     * @param sql the SQL statement to parse
     * @return the prepared object
     */
    public Prepared prepare(String sql) {
        Prepared p = parse(sql);
        p.prepare();
        if (currentTokenType != END) {
            throw getSyntaxError();
        }
        return p;
    }

    /**
     * Parse a statement or a list of statements, and prepare it for execution.
     *
     * @param sql the SQL statement to parse
     * @return the command object
     */
    public Command prepareCommand(String sql) {
        try {
            Prepared p = parse(sql);
            boolean hasMore = isToken(";");
            if (!hasMore && currentTokenType != END) {
                throw getSyntaxError();
            }
            p.prepare();
            Command c = new CommandContainer(this, sql, p);
            if (hasMore) {
                String remaining = originalSQL.substring(parseIndex);
                if (remaining.trim().length() != 0) {
                    CommandList list = new CommandList(this, sql, c, remaining);
                    // list.addCommand(c);
                    // do {
                    // c = parseCommand();
                    // list.addCommand(c);
                    // } while (currentToken.equals(";"));
                    c = list;
                }
            }
            return c;
        } catch (DbException e) {
            throw e.addSQL(originalSQL);
        }
    }

    /**
     * Parse the statement, but don't prepare it for execution.
     *
     * @param sql the SQL statement to parse
     * @return the prepared object
     */
    Prepared parse(String sql) {
        Prepared p;
        try {
            // first, try the fast variant
            p = parse(sql, false);
        } catch (DbException e) {
            if (e.getErrorCode() == ErrorCode.SYNTAX_ERROR_1) {
                // now, get the detailed exception
                p = parse(sql, true);
            } else {
                throw e.addSQL(sql);
            }
        }
        p.setPrepareAlways(recompileAlways);
        p.setParameterList(parameters);
        return p;
    }

    private Prepared parse(String sql, boolean withExpectedList) {
        initialize(sql);
        if (withExpectedList) {
            expectedList = New.arrayList();
        } else {
            expectedList = null;
        }
        parameters = New.arrayList();
        currentSelect = null;
        currentPrepared = null;
        createView = null;
        recompileAlways = false;
        indexedParameterList = suppliedParameterList;
        read();
        return parsePrepared();
    }

    private Prepared parsePrepared() {
        int start = lastParseIndex;
        Prepared c = null;
        String token = currentToken;
        if (token.length() == 0) {
            c = new NoOperation(session);
        } else {
            char first = token.charAt(0);
            switch (first) {
            case '?':
                // read the ? as a parameter
                readTerm();
                // this is an 'out' parameter - set a dummy value
                parameters.get(0).setValue(ValueNull.INSTANCE);
                read("=");
                read("CALL");
                c = parseCall();
                break;
            case '(':
                c = parseSelect();
                break;
            case 'a':
            case 'A':
                if (readIf("ALTER")) {
                    c = parseAlter();
                } else if (readIf("ANALYZE")) {
                    c = parseAnalyze();
                }
                break;
            case 'b':
            case 'B':
                if (readIf("BACKUP")) {
                    c = parseBackup();
                } else if (readIf("BEGIN")) {
                    c = parseBegin();
                }
                break;
            case 'c':
            case 'C':
                if (readIf("COMMIT")) {
                    c = parseCommit();
                } else if (readIf("CREATE")) {
                    c = parseCreate();
                } else if (readIf("CALL")) {
                    c = parseCall();
                } else if (readIf("CHECKPOINT")) {
                    c = parseCheckpoint();
                } else if (readIf("COMMENT")) {
                    c = parseComment();
                }
                break;
            case 'd':
            case 'D':
                if (readIf("DELETE")) {
                    c = parseDelete();
                } else if (readIf("DROP")) {
                    c = parseDrop();
                } else if (readIf("DECLARE")) {
                    // support for DECLARE GLOBAL TEMPORARY TABLE...
                    c = parseCreate();
                } else if (readIf("DEALLOCATE")) {
                    c = parseDeallocate();
                }
                break;
            case 'e':
            case 'E':
                if (readIf("EXPLAIN")) {
                    c = parseExplain();
                } else if (readIf("EXECUTE")) {
                    c = parseExecute();
                }
                break;
            case 'f':
            case 'F':
                if (isToken("FROM")) {
                    c = parseSelect();
                }
                break;
            case 'g':
            case 'G':
                if (readIf("GRANT")) {
                    c = parseGrantRevoke(CommandInterface.GRANT);
                }
                break;
            case 'h':
            case 'H':
                if (readIf("HELP")) {
                    c = parseHelp();
                }
                break;
            case 'i':
            case 'I':
                if (readIf("INSERT")) {
                    c = parseInsert();
                }
                break;
            case 'm':
            case 'M':
                if (readIf("MERGE")) {
                    c = parseMerge();
                }
                break;
            case 'p':
            case 'P':
                if (readIf("PREPARE")) {
                    c = parsePrepare();
                }
                break;
            case 'r':
            case 'R':
                if (readIf("ROLLBACK")) {
                    c = parseRollback();
                } else if (readIf("REVOKE")) {
                    c = parseGrantRevoke(CommandInterface.REVOKE);
                } else if (readIf("RUNSCRIPT")) {
                    c = parseRunScript();
                } else if (readIf("RELEASE")) {
                    c = parseReleaseSavepoint();
                } else if (readIf("REPLACE")) {
                    c = parseReplace();
                }
                break;
            case 's':
            case 'S':
                if (isToken("SELECT")) {
                    c = parseSelect();
                } else if (readIf("SET")) {
                    c = parseSet();
                } else if (readIf("SAVEPOINT")) {
                    c = parseSavepoint();
                } else if (readIf("SCRIPT")) {
                    c = parseScript();
                } else if (readIf("SHUTDOWN")) {
                    c = parseShutdown();
                } else if (readIf("SHOW")) {
                    c = parseShow();
                }
                break;
            case 't':
            case 'T':
                if (readIf("TRUNCATE")) {
                    c = parseTruncate();
                }
                break;
            case 'u':
            case 'U':
                if (readIf("UPDATE")) {
                    c = parseUpdate();
                } else if (readIf("USE")) {
                    c = parseUse();
                }
                break;
            case 'v':
            case 'V':
                if (readIf("VALUES")) {
                    c = parseValues();
                }
                break;
            case 'w':
            case 'W':
                if (readIf("WITH")) {
                    c = parseWithStatementOrQuery();
                }
                break;
            case ';':
                c = new NoOperation(session);
                break;
            default:
                throw getSyntaxError();
            }
            if (indexedParameterList != null) {
                for (int i = 0, size = indexedParameterList.size();
                        i < size; i++) {
                    if (indexedParameterList.get(i) == null) {
                        indexedParameterList.set(i, new Parameter(i));
                    }
                }
                parameters = indexedParameterList;
            }
            if (readIf("{")) {
                do {
                    int index = (int) readLong() - 1;
                    if (index < 0 || index >= parameters.size()) {
                        throw getSyntaxError();
                    }
                    Parameter p = parameters.get(index);
                    if (p == null) {
                        throw getSyntaxError();
                    }
                    read(":");
                    Expression expr = readExpression();
                    expr = expr.optimize(session);
                    p.setValue(expr.getValue(session));
                } while (readIf(","));
                read("}");
                for (Parameter p : parameters) {
                    p.checkSet();
                }
                parameters.clear();
            }
        }
        if (c == null) {
            throw getSyntaxError();
        }
        setSQL(c, null, start);
        return c;
    }

    private DbException getSyntaxError() {
        if (expectedList == null || expectedList.size() == 0) {
            return DbException.getSyntaxError(sqlCommand, parseIndex);
        }
        StatementBuilder buff = new StatementBuilder();
        for (String e : expectedList) {
            buff.appendExceptFirst(", ");
            buff.append(e);
        }
        return DbException.getSyntaxError(sqlCommand, parseIndex,
                buff.toString());
    }

    private Prepared parseBackup() {
        BackupCommand command = new BackupCommand(session);
        read("TO");
        command.setFileName(readExpression());
        return command;
    }

    private Prepared parseAnalyze() {
        Analyze command = new Analyze(session);
        if (readIf("TABLE")) {
            Table table = readTableOrView();
            command.setTable(table);
        }
        if (readIf("SAMPLE_SIZE")) {
            command.setTop(readPositiveInt());
        }
        return command;
    }

    private TransactionCommand parseBegin() {
        TransactionCommand command;
        if (!readIf("WORK")) {
            readIf("TRANSACTION");
        }
        command = new TransactionCommand(session, CommandInterface.BEGIN);
        return command;
    }

    private TransactionCommand parseCommit() {
        TransactionCommand command;
        if (readIf("TRANSACTION")) {
            command = new TransactionCommand(session,
                    CommandInterface.COMMIT_TRANSACTION);
            command.setTransactionName(readUniqueIdentifier());
            return command;
        }
        command = new TransactionCommand(session,
                CommandInterface.COMMIT);
        readIf("WORK");
        return command;
    }

    private TransactionCommand parseShutdown() {
        int type = CommandInterface.SHUTDOWN;
        if (readIf("IMMEDIATELY")) {
            type = CommandInterface.SHUTDOWN_IMMEDIATELY;
        } else if (readIf("COMPACT")) {
            type = CommandInterface.SHUTDOWN_COMPACT;
        } else if (readIf("DEFRAG")) {
            type = CommandInterface.SHUTDOWN_DEFRAG;
        } else {
            readIf("SCRIPT");
        }
        return new TransactionCommand(session, type);
    }

    private TransactionCommand parseRollback() {
        TransactionCommand command;
        if (readIf("TRANSACTION")) {
            command = new TransactionCommand(session,
                    CommandInterface.ROLLBACK_TRANSACTION);
            command.setTransactionName(readUniqueIdentifier());
            return command;
        }
        if (readIf("TO")) {
            read("SAVEPOINT");
            command = new TransactionCommand(session,
                    CommandInterface.ROLLBACK_TO_SAVEPOINT);
            command.setSavepointName(readUniqueIdentifier());
        } else {
            readIf("WORK");
            command = new TransactionCommand(session,
                    CommandInterface.ROLLBACK);
        }
        return command;
    }

    private Prepared parsePrepare() {
        if (readIf("COMMIT")) {
            TransactionCommand command = new TransactionCommand(session,
                    CommandInterface.PREPARE_COMMIT);
            command.setTransactionName(readUniqueIdentifier());
            return command;
        }
        String procedureName = readAliasIdentifier();
        if (readIf("(")) {
            ArrayList<Column> list = New.arrayList();
            for (int i = 0;; i++) {
                Column column = parseColumnForTable("C" + i, true);
                list.add(column);
                if (readIf(")")) {
                    break;
                }
                read(",");
            }
        }
        read("AS");
        Prepared prep = parsePrepared();
        PrepareProcedure command = new PrepareProcedure(session);
        command.setProcedureName(procedureName);
        command.setPrepared(prep);
        return command;
    }

    private TransactionCommand parseSavepoint() {
        TransactionCommand command = new TransactionCommand(session,
                CommandInterface.SAVEPOINT);
        command.setSavepointName(readUniqueIdentifier());
        return command;
    }

    private Prepared parseReleaseSavepoint() {
        Prepared command = new NoOperation(session);
        readIf("SAVEPOINT");
        readUniqueIdentifier();
        return command;
    }

    private Schema findSchema(String schemaName) {
        if (schemaName == null) {
            return null;
        }
        Schema schema = database.findSchema(schemaName);
        if (schema == null) {
            if (equalsToken("SESSION", schemaName)) {
                // for local temporary tables
                schema = database.getSchema(session.getCurrentSchemaName());
            } else if (database.getMode().sysDummy1 &&
                    "SYSIBM".equals(schemaName)) {
                // IBM DB2 and Apache Derby compatibility: SYSIBM.SYSDUMMY1
                schema = database.getSchema(session.getCurrentSchemaName());
            }
        }
        return schema;
    }

    private Schema getSchema(String schemaName) {
        if (schemaName == null) {
            return null;
        }
        Schema schema = findSchema(schemaName);
        if (schema == null) {
            throw DbException.get(ErrorCode.SCHEMA_NOT_FOUND_1, schemaName);
        }
        return schema;
    }

    private Schema getSchema() {
        return getSchema(schemaName);
    }
    /*
     * Gets the current schema for scenarios that need a guaranteed, non-null schema object.
     *
     * This routine is solely here
     * because of the function readIdentifierWithSchema(String defaultSchemaName) - which
     * is often called with a null parameter (defaultSchemaName) - then 6 lines into the function
     * that routine nullifies the state field schemaName - which I believe is a bug.
     *
     * There are about 7 places where "readIdentifierWithSchema(null)" is called in this file.
     *
     * In other words when is it legal to not have an active schema defined by schemaName ?
     * I don't think it's ever a valid case. I don't understand when that would be allowed.
     * I spent a long time trying to figure this out.
     * As another proof of this point, the command "SET SCHEMA=NULL" is not a valid command.
     *
     * I did try to fix this in readIdentifierWithSchema(String defaultSchemaName)
     * - but every fix I tried cascaded so many unit test errors - so
     * I gave up. I think this needs a bigger effort to fix his, as part of bigger, dedicated story.
     *
     */
    private Schema getSchemaWithDefault() {
        if(schemaName==null){
            schemaName = session.getCurrentSchemaName();
        }
        return getSchema(schemaName);
    }

    private Column readTableColumn(TableFilter filter) {
        String tableAlias = null;
        String columnName = readColumnIdentifier();
        if (readIf(".")) {
            tableAlias = columnName;
            columnName = readColumnIdentifier();
            if (readIf(".")) {
                String schema = tableAlias;
                tableAlias = columnName;
                columnName = readColumnIdentifier();
                if (readIf(".")) {
                    String catalogName = schema;
                    schema = tableAlias;
                    tableAlias = columnName;
                    columnName = readColumnIdentifier();
                    if (!equalsToken(catalogName, database.getShortName())) {
                        throw DbException.get(ErrorCode.DATABASE_NOT_FOUND_1,
                                catalogName);
                    }
                }
                if (!equalsToken(schema, filter.getTable().getSchema()
                        .getName())) {
                    throw DbException.get(ErrorCode.SCHEMA_NOT_FOUND_1, schema);
                }
            }
            if (!equalsToken(tableAlias, filter.getTableAlias())) {
                throw DbException.get(ErrorCode.TABLE_OR_VIEW_NOT_FOUND_1,
                        tableAlias);
            }
        }
        if (database.getSettings().rowId) {
            if (Column.ROWID.equals(columnName)) {
                return filter.getRowIdColumn();
            }
        }
        return filter.getTable().getColumn(columnName);
    }

    private Update parseUpdate() {
        Update command = new Update(session);
        currentPrepared = command;
        int start = lastParseIndex;
        TableFilter filter = readSimpleTableFilter(0);
        command.setTableFilter(filter);
        parseUpdateSetClause(command, filter, start);
        return command;
    }

    private void parseUpdateSetClause(Update command, TableFilter filter, int start) {
        read("SET");
        if (readIf("(")) {
            ArrayList<Column> columns = New.arrayList();
            do {
                Column column = readTableColumn(filter);
                columns.add(column);
            } while (readIf(","));
            read(")");
            read("=");
            Expression expression = readExpression();
            if (columns.size() == 1) {
                // the expression is parsed as a simple value
                command.setAssignment(columns.get(0), expression);
            } else {
                for (int i = 0, size = columns.size(); i < size; i++) {
                    Column column = columns.get(i);
                    Function f = Function.getFunction(database, "ARRAY_GET");
                    f.setParameter(0, expression);
                    f.setParameter(1, ValueExpression.get(ValueInt.get(i + 1)));
                    f.doneWithParameters();
                    command.setAssignment(column, f);
                }
            }
        } else {
            do {
                Column column = readTableColumn(filter);
                read("=");
                Expression expression;
                if (readIf("DEFAULT")) {
                    expression = ValueExpression.getDefault();
                } else {
                    expression = readExpression();
                }
                command.setAssignment(column, expression);
            } while (readIf(","));
        }
        if (readIf("WHERE")) {
            Expression condition = readExpression();
            command.setCondition(condition);
        }
        if (readIf("ORDER")) {
            // for MySQL compatibility
            // (this syntax is supported, but ignored)
            read("BY");
            parseSimpleOrderList();
        }
        if (readIf("LIMIT")) {
            Expression limit = readTerm().optimize(session);
            command.setLimit(limit);
        }
        setSQL(command, "UPDATE", start);
    }

    private TableFilter readSimpleTableFilter(int orderInFrom) {
        Table table = readTableOrView();
        String alias = null;
        if (readIf("AS")) {
            alias = readAliasIdentifier();
        } else if (currentTokenType == IDENTIFIER) {
            if (!equalsToken("SET", currentToken)) {
                // SET is not a keyword (PostgreSQL supports it as a table name)
                alias = readAliasIdentifier();
            }
        }
        return new TableFilter(session, table, alias, rightsChecked,
                currentSelect, orderInFrom, null);
    }

    private TableFilter readSimpleTableFilterWithAliasExcludes(int orderInFrom,Collection<String> excludeTokens) {
        Table table = readTableOrView();
        String alias = null;
        if (readIf("AS")) {
            alias = readAliasIdentifier();
        } else if (currentTokenType == IDENTIFIER) {
            if (!equalsTokenIgnoreCase(currentToken,"SET") && !isTokenInList(excludeTokens)) {
                // SET is not a keyword (PostgreSQL supports it as a table name)
                alias = readAliasIdentifier();
            }
        }
        return new TableFilter(session, table, alias, rightsChecked,
                currentSelect, orderInFrom, null);
    }

    private Delete parseDelete() {
        Delete command = new Delete(session);
        Expression limit = null;
        if (readIf("TOP")) {
            limit = readTerm().optimize(session);
        }
        currentPrepared = command;
        int start = lastParseIndex;
        if (!readIf("FROM") && database.getMode() == Mode.getMySQL()) {
            readIdentifierWithSchema();
            read("FROM");
        }
        TableFilter filter = readSimpleTableFilter(0);
        command.setTableFilter(filter);
        parseDeleteGivenTable(command, limit, start);
        return command;
    }

    private void parseDeleteGivenTable(Delete command, Expression limit, int start) {
        if (readIf("WHERE")) {
            Expression condition = readExpression();
            command.setCondition(condition);
        }
        if (readIf("LIMIT") && limit == null) {
            limit = readTerm().optimize(session);
        }
        command.setLimit(limit);
        setSQL(command, "DELETE", start);
    }

    private IndexColumn[] parseIndexColumnList() {
        ArrayList<IndexColumn> columns = New.arrayList();
        do {
            IndexColumn column = new IndexColumn();
            column.columnName = readColumnIdentifier();
            columns.add(column);
            if (readIf("ASC")) {
                // ignore
            } else if (readIf("DESC")) {
                column.sortType = SortOrder.DESCENDING;
            }
            if (readIf("NULLS")) {
                if (readIf("FIRST")) {
                    column.sortType |= SortOrder.NULLS_FIRST;
                } else {
                    read("LAST");
                    column.sortType |= SortOrder.NULLS_LAST;
                }
            }
        } while (readIf(","));
        read(")");
        return columns.toArray(new IndexColumn[columns.size()]);
    }

    private String[] parseColumnList() {
        ArrayList<String> columns = New.arrayList();
        do {
            String columnName = readColumnIdentifier();
            columns.add(columnName);
        } while (readIfMore());
        return columns.toArray(new String[columns.size()]);
    }

    private Column[] parseColumnList(Table table) {
        ArrayList<Column> columns = New.arrayList();
        HashSet<Column> set = New.hashSet();
        if (!readIf(")")) {
            do {
                Column column = parseColumn(table);
                if (!set.add(column)) {
                    throw DbException.get(ErrorCode.DUPLICATE_COLUMN_NAME_1,
                            column.getSQL());
                }
                columns.add(column);
            } while (readIfMore());
        }
        return columns.toArray(new Column[columns.size()]);
    }

    private Column parseColumn(Table table) {
        String id = readColumnIdentifier();
        if (database.getSettings().rowId && Column.ROWID.equals(id)) {
            return table.getRowIdColumn();
        }
        return table.getColumn(id);
    }

    private boolean readIfMore() {
        if (readIf(",")) {
            return !readIf(")");
        }
        read(")");
        return false;
    }

    private Prepared parseHelp() {
        StringBuilder buff = new StringBuilder(
                "SELECT * FROM INFORMATION_SCHEMA.HELP");
        int i = 0;
        ArrayList<Value> paramValues = New.arrayList();
        while (currentTokenType != END) {
            String s = currentToken;
            read();
            if (i == 0) {
                buff.append(" WHERE ");
            } else {
                buff.append(" AND ");
            }
            i++;
            buff.append("UPPER(TOPIC) LIKE ?");
            paramValues.add(ValueString.get("%" + s + "%"));
        }
        return prepare(session, buff.toString(), paramValues);
    }

    private Prepared parseShow() {
        ArrayList<Value> paramValues = New.arrayList();
        StringBuilder buff = new StringBuilder("SELECT ");
        if (readIf("CLIENT_ENCODING")) {
            // for PostgreSQL compatibility
            buff.append("'UNICODE' AS CLIENT_ENCODING FROM DUAL");
        } else if (readIf("DEFAULT_TRANSACTION_ISOLATION")) {
            // for PostgreSQL compatibility
            buff.append("'read committed' AS DEFAULT_TRANSACTION_ISOLATION " +
                    "FROM DUAL");
        } else if (readIf("TRANSACTION")) {
            // for PostgreSQL compatibility
            read("ISOLATION");
            read("LEVEL");
            buff.append("'read committed' AS TRANSACTION_ISOLATION " +
                    "FROM DUAL");
        } else if (readIf("DATESTYLE")) {
            // for PostgreSQL compatibility
            buff.append("'ISO' AS DATESTYLE FROM DUAL");
        } else if (readIf("SERVER_VERSION")) {
            // for PostgreSQL compatibility
            buff.append("'8.1.4' AS SERVER_VERSION FROM DUAL");
        } else if (readIf("SERVER_ENCODING")) {
            // for PostgreSQL compatibility
            buff.append("'UTF8' AS SERVER_ENCODING FROM DUAL");
        } else if (readIf("TABLES")) {
            // for MySQL compatibility
            String schema = Constants.SCHEMA_MAIN;
            if (readIf("FROM")) {
                schema = readUniqueIdentifier();
            }
            buff.append("TABLE_NAME, TABLE_SCHEMA FROM "
                    + "INFORMATION_SCHEMA.TABLES "
                    + "WHERE TABLE_SCHEMA=? ORDER BY TABLE_NAME");
            paramValues.add(ValueString.get(schema));
        } else if (readIf("COLUMNS")) {
            // for MySQL compatibility
            read("FROM");
            String tableName = readIdentifierWithSchema();
            String schemaName = getSchema().getName();
            paramValues.add(ValueString.get(tableName));
            if (readIf("FROM")) {
                schemaName = readUniqueIdentifier();
            }
            buff.append("C.COLUMN_NAME FIELD, "
                    + "C.TYPE_NAME || '(' || C.NUMERIC_PRECISION || ')' TYPE, "
                    + "C.IS_NULLABLE \"NULL\", "
                    + "CASE (SELECT MAX(I.INDEX_TYPE_NAME) FROM "
                    + "INFORMATION_SCHEMA.INDEXES I "
                    + "WHERE I.TABLE_SCHEMA=C.TABLE_SCHEMA "
                    + "AND I.TABLE_NAME=C.TABLE_NAME "
                    + "AND I.COLUMN_NAME=C.COLUMN_NAME)"
                    + "WHEN 'PRIMARY KEY' THEN 'PRI' "
                    + "WHEN 'UNIQUE INDEX' THEN 'UNI' ELSE '' END KEY, "
                    + "IFNULL(COLUMN_DEFAULT, 'NULL') DEFAULT "
                    + "FROM INFORMATION_SCHEMA.COLUMNS C "
                    + "WHERE C.TABLE_NAME=? AND C.TABLE_SCHEMA=? "
                    + "ORDER BY C.ORDINAL_POSITION");
            paramValues.add(ValueString.get(schemaName));
        } else if (readIf("DATABASES") || readIf("SCHEMAS")) {
            // for MySQL compatibility
            buff.append("SCHEMA_NAME FROM INFORMATION_SCHEMA.SCHEMATA");
        }
        boolean b = session.getAllowLiterals();
        try {
            // need to temporarily enable it, in case we are in
            // ALLOW_LITERALS_NUMBERS mode
            session.setAllowLiterals(true);
            return prepare(session, buff.toString(), paramValues);
        } finally {
            session.setAllowLiterals(b);
        }
    }

    private static Prepared prepare(Session s, String sql,
            ArrayList<Value> paramValues) {
        Prepared prep = s.prepare(sql);
        ArrayList<Parameter> params = prep.getParameters();
        if (params != null) {
            for (int i = 0, size = params.size(); i < size; i++) {
                Parameter p = params.get(i);
                p.setValue(paramValues.get(i));
            }
        }
        return prep;
    }

    private boolean isSelect() {
        int start = lastParseIndex;
        while (readIf("(")) {
            // need to read ahead, it could be a nested union:
            // ((select 1) union (select 1))
        }
        boolean select = isToken("SELECT") || isToken("FROM") || isToken("WITH");
        parseIndex = start;
        read();
        return select;
    }


    private Prepared parseMerge() {
        Merge command = new Merge(session);
        currentPrepared = command;
        int start = lastParseIndex;
        read("INTO");
        List<String> excludeIdentifiers = Arrays.asList("USING","KEY","VALUES");
        TableFilter targetTableFilter = readSimpleTableFilterWithAliasExcludes(0,excludeIdentifiers);
        command.setTargetTableFilter(targetTableFilter);
        Table table = command.getTargetTable();

        if (readIf("USING")){
            return parseMergeUsing(command,start);
        }
        if (readIf("(")) {
            if (isSelect()) {
                command.setQuery(parseSelect());
                read(")");
                return command;
            }
            Column[] columns = parseColumnList(table);
            command.setColumns(columns);
        }
        if (readIf("KEY")) {
            read("(");
            Column[] keys = parseColumnList(table);
            command.setKeys(keys);
        }
        if (readIf("VALUES")) {
            do {
                ArrayList<Expression> values = New.arrayList();
                read("(");
                if (!readIf(")")) {
                    do {
                        if (readIf("DEFAULT")) {
                            values.add(null);
                        } else {
                            values.add(readExpression());
                        }
                    } while (readIfMore());
                }
                command.addRow(values.toArray(new Expression[values.size()]));
            } while (readIf(","));
        } else {
            command.setQuery(parseSelect());
        }
        return command;
    }

    private MergeUsing parseMergeUsing(Merge oldCommand, int start) {
        MergeUsing command = new MergeUsing(oldCommand);
        currentPrepared = command;

        if (readIf("(")) {
            /* a select query is supplied */
            if (isSelect()) {
                command.setQuery(parseSelect());
                read(")");
            }
            command.setQueryAlias(readFromAlias(null, Arrays.asList("ON")));

            String[] querySQLOutput = new String[]{null};
            List<Column> columnTemplateList = createQueryColumnTemplateList(null, command.getQuery(), querySQLOutput);
            TableView temporarySourceTableView = createTemporarySessionView(
                    command.getQueryAlias(), querySQLOutput[0],
                    columnTemplateList, false/* no recursion */,
                    false/* do not add to session */,
                    false /* isPersistent */);
            TableFilter sourceTableFilter = new TableFilter(session,
                    temporarySourceTableView, command.getQueryAlias(),
                    rightsChecked, (Select) command.getQuery(), 0, null);
            command.setSourceTableFilter(sourceTableFilter);
        }
        else{
            /* Its a table name, simulate a query by building a select query for the table */
            List<String> excludeIdentifiers = Arrays.asList("ON");
            TableFilter sourceTableFilter = readSimpleTableFilterWithAliasExcludes(0,excludeIdentifiers);
            command.setSourceTableFilter(sourceTableFilter);

            StringBuilder buff = new StringBuilder(
                    "SELECT * FROM "+sourceTableFilter.getTable().getName());
            if(sourceTableFilter.getTableAlias()!=null){
                buff.append(" AS "+sourceTableFilter.getTableAlias());
            }
            Prepared preparedQuery = prepare(session, buff.toString(), null/*paramValues*/);
            command.setQuery((Select)preparedQuery);

        }
        read("ON");
        read("(");
        Expression condition = readExpression();
        command.setOnCondition(condition);
        read(")");

        if(readIfAll("WHEN","MATCHED","THEN")){
            int startMatched = lastParseIndex;
            if (readIf("UPDATE")){
                Update updateCommand = new Update(session);
                //currentPrepared = updateCommand;
                TableFilter filter = command.getTargetTableFilter();
                updateCommand.setTableFilter(filter);
                parseUpdateSetClause(updateCommand, filter,startMatched);
                command.setUpdateCommand(updateCommand);
            }
            startMatched = lastParseIndex;
            if (readIf("DELETE")){
                Delete deleteCommand = new Delete(session);
                TableFilter filter = command.getTargetTableFilter();
                deleteCommand.setTableFilter(filter);
                parseDeleteGivenTable(deleteCommand,null,startMatched);
                command.setDeleteCommand(deleteCommand);
            }
        }
        if(readIfAll("WHEN","NOT","MATCHED","THEN")){
            if (readIf("INSERT")){
                Insert insertCommand = new Insert(session);
                insertCommand.setTable(command.getTargetTable());
                parseInsertGivenTable(insertCommand, command.getTargetTable());
                command.setInsertCommand(insertCommand);
            }
        }

        setSQL(command, "MERGE", start);

        // build and prepare the targetMatchQuery ready to test each rows
        // existence in the target table (using source row to match)
        StringBuffer targetMatchQuerySQL = new StringBuffer(
                "SELECT _ROWID_ FROM " + command.getTargetTable().getName());
        if (command.getTargetTableFilter().getTableAlias() != null) {
            targetMatchQuerySQL.append(
                    " AS " + command.getTargetTableFilter().getTableAlias());
        }
        targetMatchQuerySQL
                .append(" WHERE " + command.getOnCondition().getSQL());
        command.setTargetMatchQuery(
                (Select) parse(targetMatchQuerySQL.toString()));

        return command;
    }

    private Insert parseInsert() {
        Insert command = new Insert(session);
        currentPrepared = command;
        read("INTO");
        Table table = readTableOrView();
        command.setTable(table);
        Insert returnedCommand = parseInsertGivenTable(command, table);
        if (returnedCommand!=null){
            return returnedCommand;
        }
        if (database.getMode().onDuplicateKeyUpdate) {
            if (readIf("ON")) {
                read("DUPLICATE");
                read("KEY");
                read("UPDATE");
                do {
                    Column column = parseColumn(table);
                    read("=");
                    Expression expression;
                    if (readIf("DEFAULT")) {
                        expression = ValueExpression.getDefault();
                    } else {
                        expression = readExpression();
                    }
                    command.addAssignmentForDuplicate(column, expression);
                } while (readIf(","));
            }
        }
        if (database.getMode().isolationLevelInSelectOrInsertStatement) {
            parseIsolationClause();
        }
        return command;
    }

    private Insert parseInsertGivenTable(Insert command, Table table) {
        Column[] columns = null;
        if (readIf("(")) {
            if (isSelect()) {
                command.setQuery(parseSelect());
                read(")");
                return command;
            }
            columns = parseColumnList(table);
            command.setColumns(columns);
        }
        if (readIf("DIRECT")) {
            command.setInsertFromSelect(true);
        }
        if (readIf("SORTED")) {
            command.setSortedInsertMode(true);
        }
        if (readIf("DEFAULT")) {
            read("VALUES");
            Expression[] expr = {};
            command.addRow(expr);
        } else if (readIf("VALUES")) {
            read("(");
            do {
                ArrayList<Expression> values = New.arrayList();
                if (!readIf(")")) {
                    do {
                        if (readIf("DEFAULT")) {
                            values.add(null);
                        } else {
                            values.add(readExpression());
                        }
                    } while (readIfMore());
                }
                command.addRow(values.toArray(new Expression[values.size()]));
                // the following condition will allow (..),; and (..);
            } while (readIf(",") && readIf("("));
        } else if (readIf("SET")) {
            if (columns != null) {
                throw getSyntaxError();
            }
            ArrayList<Column> columnList = New.arrayList();
            ArrayList<Expression> values = New.arrayList();
            do {
                columnList.add(parseColumn(table));
                read("=");
                Expression expression;
                if (readIf("DEFAULT")) {
                    expression = ValueExpression.getDefault();
                } else {
                    expression = readExpression();
                }
                values.add(expression);
            } while (readIf(","));
            command.setColumns(columnList.toArray(new Column[columnList.size()]));
            command.addRow(values.toArray(new Expression[values.size()]));
        } else {
            command.setQuery(parseSelect());
        }
        return null;
    }

    /**
     * MySQL compatibility. REPLACE is similar to MERGE.
     */
    private Replace parseReplace() {
        Replace command = new Replace(session);
        currentPrepared = command;
        read("INTO");
        Table table = readTableOrView();
        command.setTable(table);
        if (readIf("(")) {
            if (isSelect()) {
                command.setQuery(parseSelect());
                read(")");
                return command;
            }
            Column[] columns = parseColumnList(table);
            command.setColumns(columns);
        }
        if (readIf("VALUES")) {
            do {
                ArrayList<Expression> values = New.arrayList();
                read("(");
                if (!readIf(")")) {
                    do {
                        if (readIf("DEFAULT")) {
                            values.add(null);
                        } else {
                            values.add(readExpression());
                        }
                    } while (readIfMore());
                }
                command.addRow(values.toArray(new Expression[values.size()]));
            } while (readIf(","));
        } else {
            command.setQuery(parseSelect());
        }
        return command;
    }

    private TableFilter readTableFilter(boolean fromOuter) {
        Table table;
        String alias = null;
        if (readIf("(")) {
            if (isSelect()) {
                Query query = parseSelectUnion();
                read(")");
                query.setParameterList(New.arrayList(parameters));
                query.init();
                Session s;
                if (createView != null) {
                    s = database.getSystemSession();
                } else {
                    s = session;
                }
                alias = session.getNextSystemIdentifier(sqlCommand);
                table = TableView.createTempView(s, session.getUser(), alias,
                        query, currentSelect);
            } else {
                TableFilter top;
                if (database.getSettings().nestedJoins) {
                    top = readTableFilter(false);
                    top = readJoin(top, currentSelect, false, false);
                    top = getNested(top);
                } else {
                    top = readTableFilter(fromOuter);
                    top = readJoin(top, currentSelect, false, fromOuter);
                }
                read(")");
                alias = readFromAlias(null);
                if (alias != null) {
                    top.setAlias(alias);
                }
                return top;
            }
        } else if (readIf("VALUES")) {
            table = parseValuesTable(0).getTable();
        } else {
            String tableName = readIdentifierWithSchema(null);
            Schema schema = getSchema();
            boolean foundLeftBracket = readIf("(");
            if (foundLeftBracket && readIf("INDEX")) {
                // Sybase compatibility with
                // "select * from test (index table1_index)"
                readIdentifierWithSchema(null);
                read(")");
                foundLeftBracket = false;
            }
            if (foundLeftBracket) {
                Schema mainSchema = database.getSchema(Constants.SCHEMA_MAIN);
                if (equalsToken(tableName, RangeTable.NAME)
                        || equalsToken(tableName, RangeTable.ALIAS)) {
                    Expression min = readExpression();
                    read(",");
                    Expression max = readExpression();
                    if (readIf(",")) {
                        Expression step = readExpression();
                        read(")");
                        table = new RangeTable(mainSchema, min, max, step,
                                false);
                    } else {
                        read(")");
                        table = new RangeTable(mainSchema, min, max, false);
                    }
                } else {
                    Expression expr = readFunction(schema, tableName);
                    if (!(expr instanceof FunctionCall)) {
                        throw getSyntaxError();
                    }
                    FunctionCall call = (FunctionCall) expr;
                    if (!call.isDeterministic()) {
                        recompileAlways = true;
                    }
                    table = new FunctionTable(mainSchema, session, expr, call);
                }
            } else if (equalsToken("DUAL", tableName)) {
                table = getDualTable(false);
            } else if (database.getMode().sysDummy1 &&
                    equalsToken("SYSDUMMY1", tableName)) {
                table = getDualTable(false);
            } else {
                table = readTableOrView(tableName);
            }
        }
        IndexHints indexHints = null;
        // for backward compatibility, handle case where USE is a table alias
        if (readIf("USE")) {
            if (readIf("INDEX")) {
                indexHints = parseIndexHints(table);
            } else {
                alias = "USE";
            }
        } else {
            alias = readFromAlias(alias);
            if (alias != null) {
                // if alias present, a second chance to parse index hints
                if (readIf("USE")) {
                    read("INDEX");
                    indexHints = parseIndexHints(table);
                }
            }
        }
        // inherit alias for temporary views (usually CTE's) or explicity CTEs from table name
        if(table.isView() && table.isTableExpression() && alias==null){
            alias = table.getName();
        }
        return new TableFilter(session, table, alias, rightsChecked,
                currentSelect, orderInFrom++, indexHints);
    }

    private IndexHints parseIndexHints(Table table) {
        if (table == null) {
            throw getSyntaxError();
        }
        read("(");
        LinkedHashSet<String> indexNames = new LinkedHashSet<>();
        if (!readIf(")")) {
            do {
                String indexName = readIdentifierWithSchema();
                Index index = table.getIndex(indexName);
                indexNames.add(index.getName());
            } while (readIf(","));
            read(")");
        }
        return IndexHints.createUseIndexHints(indexNames);
    }

    private String readFromAlias(String alias, List<String> excludeIdentifiers) {
        if (readIf("AS")) {
            alias = readAliasIdentifier();
        } else if (currentTokenType == IDENTIFIER && !isTokenInList(excludeIdentifiers)) {
                alias = readAliasIdentifier();
        }
        return alias;
    }

    private String readFromAlias(String alias) {
        // left and right are not keywords (because they are functions as
        // well)
        List<String> excludeIdentifiers = Arrays.asList("LEFT","RIGHT","FULL");
        return readFromAlias(alias, excludeIdentifiers);
    }

    private Prepared parseTruncate() {
        read("TABLE");
        Table table = readTableOrView();
        TruncateTable command = new TruncateTable(session);
        command.setTable(table);
        return command;
    }

    private boolean readIfExists(boolean ifExists) {
        if (readIf("IF")) {
            read("EXISTS");
            ifExists = true;
        }
        return ifExists;
    }

    private Prepared parseComment() {
        int type = 0;
        read("ON");
        boolean column = false;
        if (readIf("TABLE") || readIf("VIEW")) {
            type = DbObject.TABLE_OR_VIEW;
        } else if (readIf("COLUMN")) {
            column = true;
            type = DbObject.TABLE_OR_VIEW;
        } else if (readIf("CONSTANT")) {
            type = DbObject.CONSTANT;
        } else if (readIf("CONSTRAINT")) {
            type = DbObject.CONSTRAINT;
        } else if (readIf("ALIAS")) {
            type = DbObject.FUNCTION_ALIAS;
        } else if (readIf("INDEX")) {
            type = DbObject.INDEX;
        } else if (readIf("ROLE")) {
            type = DbObject.ROLE;
        } else if (readIf("SCHEMA")) {
            type = DbObject.SCHEMA;
        } else if (readIf("SEQUENCE")) {
            type = DbObject.SEQUENCE;
        } else if (readIf("TRIGGER")) {
            type = DbObject.TRIGGER;
        } else if (readIf("USER")) {
            type = DbObject.USER;
        } else if (readIf("DOMAIN")) {
            type = DbObject.USER_DATATYPE;
        } else {
            throw getSyntaxError();
        }
        SetComment command = new SetComment(session);
        String objectName;
        if (column) {
            // can't use readIdentifierWithSchema() because
            // it would not read schema.table.column correctly
            // if the db name is equal to the schema name
            ArrayList<String> list = New.arrayList();
            do {
                list.add(readUniqueIdentifier());
            } while (readIf("."));
            schemaName = session.getCurrentSchemaName();
            if (list.size() == 4) {
                if (!equalsToken(database.getShortName(), list.get(0))) {
                    throw DbException.getSyntaxError(sqlCommand, parseIndex,
                            "database name");
                }
                list.remove(0);
            }
            if (list.size() == 3) {
                schemaName = list.get(0);
                list.remove(0);
            }
            if (list.size() != 2) {
                throw DbException.getSyntaxError(sqlCommand, parseIndex,
                        "table.column");
            }
            objectName = list.get(0);
            command.setColumn(true);
            command.setColumnName(list.get(1));
        } else {
            objectName = readIdentifierWithSchema();
        }
        command.setSchemaName(schemaName);
        command.setObjectName(objectName);
        command.setObjectType(type);
        read("IS");
        command.setCommentExpression(readExpression());
        return command;
    }

    private Prepared parseDrop() {
        if (readIf("TABLE")) {
            boolean ifExists = readIfExists(false);
            String tableName = readIdentifierWithSchema();
            DropTable command = new DropTable(session, getSchema());
            command.setTableName(tableName);
            while (readIf(",")) {
                tableName = readIdentifierWithSchema();
                DropTable next = new DropTable(session, getSchema());
                next.setTableName(tableName);
                command.addNextDropTable(next);
            }
            ifExists = readIfExists(ifExists);
            command.setIfExists(ifExists);
            if (readIf("CASCADE")) {
                command.setDropAction(ConstraintReferential.CASCADE);
                readIf("CONSTRAINTS");
            } else if (readIf("RESTRICT")) {
                command.setDropAction(ConstraintReferential.RESTRICT);
            } else if (readIf("IGNORE")) {
                command.setDropAction(ConstraintReferential.SET_DEFAULT);
            }
            return command;
        } else if (readIf("INDEX")) {
            boolean ifExists = readIfExists(false);
            String indexName = readIdentifierWithSchema();
            DropIndex command = new DropIndex(session, getSchema());
            command.setIndexName(indexName);
            ifExists = readIfExists(ifExists);
            command.setIfExists(ifExists);
            return command;
        } else if (readIf("USER")) {
            boolean ifExists = readIfExists(false);
            DropUser command = new DropUser(session);
            command.setUserName(readUniqueIdentifier());
            ifExists = readIfExists(ifExists);
            readIf("CASCADE");
            command.setIfExists(ifExists);
            return command;
        } else if (readIf("SEQUENCE")) {
            boolean ifExists = readIfExists(false);
            String sequenceName = readIdentifierWithSchema();
            DropSequence command = new DropSequence(session, getSchema());
            command.setSequenceName(sequenceName);
            ifExists = readIfExists(ifExists);
            command.setIfExists(ifExists);
            return command;
        } else if (readIf("CONSTANT")) {
            boolean ifExists = readIfExists(false);
            String constantName = readIdentifierWithSchema();
            DropConstant command = new DropConstant(session, getSchema());
            command.setConstantName(constantName);
            ifExists = readIfExists(ifExists);
            command.setIfExists(ifExists);
            return command;
        } else if (readIf("TRIGGER")) {
            boolean ifExists = readIfExists(false);
            String triggerName = readIdentifierWithSchema();
            DropTrigger command = new DropTrigger(session, getSchema());
            command.setTriggerName(triggerName);
            ifExists = readIfExists(ifExists);
            command.setIfExists(ifExists);
            return command;
        } else if (readIf("VIEW")) {
            boolean ifExists = readIfExists(false);
            String viewName = readIdentifierWithSchema();
            DropView command = new DropView(session, getSchema());
            command.setViewName(viewName);
            ifExists = readIfExists(ifExists);
            command.setIfExists(ifExists);
            Integer dropAction = parseCascadeOrRestrict();
            if (dropAction != null) {
                command.setDropAction(dropAction);
            }
            return command;
        } else if (readIf("ROLE")) {
            boolean ifExists = readIfExists(false);
            DropRole command = new DropRole(session);
            command.setRoleName(readUniqueIdentifier());
            ifExists = readIfExists(ifExists);
            command.setIfExists(ifExists);
            return command;
        } else if (readIf("ALIAS")) {
            boolean ifExists = readIfExists(false);
            String aliasName = readIdentifierWithSchema();
            DropFunctionAlias command = new DropFunctionAlias(session,
                    getSchema());
            command.setAliasName(aliasName);
            ifExists = readIfExists(ifExists);
            command.setIfExists(ifExists);
            return command;
        } else if (readIf("SCHEMA")) {
            boolean ifExists = readIfExists(false);
            DropSchema command = new DropSchema(session);
            command.setSchemaName(readUniqueIdentifier());
            ifExists = readIfExists(ifExists);
            command.setIfExists(ifExists);
            return command;
        } else if (readIf("ALL")) {
            read("OBJECTS");
            DropDatabase command = new DropDatabase(session);
            command.setDropAllObjects(true);
            if (readIf("DELETE")) {
                read("FILES");
                command.setDeleteFiles(true);
            }
            return command;
        } else if (readIf("DOMAIN")) {
            return parseDropUserDataType();
        } else if (readIf("TYPE")) {
            return parseDropUserDataType();
        } else if (readIf("DATATYPE")) {
            return parseDropUserDataType();
        } else if (readIf("AGGREGATE")) {
            return parseDropAggregate();
        } else if (readIf("SYNONYM")) {
            boolean ifExists = readIfExists(false);
            String synonymName = readIdentifierWithSchema();
            DropSynonym command = new DropSynonym(session, getSchema());
            command.setSynonymName(synonymName);
            ifExists = readIfExists(ifExists);
            command.setIfExists(ifExists);
            return command;
        }
        throw getSyntaxError();
    }

    private DropUserDataType parseDropUserDataType() {
        boolean ifExists = readIfExists(false);
        DropUserDataType command = new DropUserDataType(session);
        command.setTypeName(readUniqueIdentifier());
        ifExists = readIfExists(ifExists);
        command.setIfExists(ifExists);
        return command;
    }

    private DropAggregate parseDropAggregate() {
        boolean ifExists = readIfExists(false);
        DropAggregate command = new DropAggregate(session);
        command.setName(readUniqueIdentifier());
        ifExists = readIfExists(ifExists);
        command.setIfExists(ifExists);
        return command;
    }

    private TableFilter readJoin(TableFilter top, Select command,
            boolean nested, boolean fromOuter) {
        boolean joined = false;
        TableFilter last = top;
        boolean nestedJoins = database.getSettings().nestedJoins;
        while (true) {
            if (readIf("RIGHT")) {
                readIf("OUTER");
                read("JOIN");
                joined = true;
                // the right hand side is the 'inner' table usually
                TableFilter newTop = readTableFilter(fromOuter);
                newTop = readJoin(newTop, command, nested, true);
                Expression on = null;
                if (readIf("ON")) {
                    on = readExpression();
                }
                if (nestedJoins) {
                    top = getNested(top);
                    newTop.addJoin(top, true, false, on);
                } else {
                    newTop.addJoin(top, true, false, on);
                }
                top = newTop;
                last = newTop;
            } else if (readIf("LEFT")) {
                readIf("OUTER");
                read("JOIN");
                joined = true;
                TableFilter join = readTableFilter(true);
                if (nestedJoins) {
                    join = readJoin(join, command, true, true);
                } else {
                    top = readJoin(top, command, false, true);
                }
                Expression on = null;
                if (readIf("ON")) {
                    on = readExpression();
                }
                top.addJoin(join, true, false, on);
                last = join;
            } else if (readIf("FULL")) {
                throw getSyntaxError();
            } else if (readIf("INNER")) {
                read("JOIN");
                joined = true;
                TableFilter join = readTableFilter(fromOuter);
                top = readJoin(top, command, false, false);
                Expression on = null;
                if (readIf("ON")) {
                    on = readExpression();
                }
                if (nestedJoins) {
                    top.addJoin(join, false, false, on);
                } else {
                    top.addJoin(join, fromOuter, false, on);
                }
                last = join;
            } else if (readIf("JOIN")) {
                joined = true;
                TableFilter join = readTableFilter(fromOuter);
                top = readJoin(top, command, false, false);
                Expression on = null;
                if (readIf("ON")) {
                    on = readExpression();
                }
                if (nestedJoins) {
                    top.addJoin(join, false, false, on);
                } else {
                    top.addJoin(join, fromOuter, false, on);
                }
                last = join;
            } else if (readIf("CROSS")) {
                read("JOIN");
                joined = true;
                TableFilter join = readTableFilter(fromOuter);
                if (nestedJoins) {
                    top.addJoin(join, false, false, null);
                } else {
                    top.addJoin(join, fromOuter, false, null);
                }
                last = join;
            } else if (readIf("NATURAL")) {
                read("JOIN");
                joined = true;
                TableFilter join = readTableFilter(fromOuter);
                Column[] tableCols = last.getTable().getColumns();
                Column[] joinCols = join.getTable().getColumns();
                String tableSchema = last.getTable().getSchema().getName();
                String joinSchema = join.getTable().getSchema().getName();
                Expression on = null;
                for (Column tc : tableCols) {
                    String tableColumnName = tc.getName();
                    for (Column c : joinCols) {
                        String joinColumnName = c.getName();
                        if (equalsToken(tableColumnName, joinColumnName)) {
                            join.addNaturalJoinColumn(c);
                            Expression tableExpr = new ExpressionColumn(
                                    database, tableSchema,
                                    last.getTableAlias(), tableColumnName);
                            Expression joinExpr = new ExpressionColumn(
                                    database, joinSchema, join.getTableAlias(),
                                    joinColumnName);
                            Expression equal = new Comparison(session,
                                    Comparison.EQUAL, tableExpr, joinExpr);
                            if (on == null) {
                                on = equal;
                            } else {
                                on = new ConditionAndOr(ConditionAndOr.AND, on,
                                        equal);
                            }
                        }
                    }
                }
                if (nestedJoins) {
                    top.addJoin(join, false, nested, on);
                } else {
                    top.addJoin(join, fromOuter, false, on);
                }
                last = join;
            } else {
                break;
            }
        }
        if (nested && joined) {
            top = getNested(top);
        }
        return top;
    }

    private TableFilter getNested(TableFilter n) {
        String joinTable = Constants.PREFIX_JOIN + parseIndex;
        TableFilter top = new TableFilter(session, getDualTable(true),
                joinTable, rightsChecked, currentSelect, n.getOrderInFrom(),
                null);
        top.addJoin(n, false, true, null);
        return top;
    }

    private Prepared parseExecute() {
        ExecuteProcedure command = new ExecuteProcedure(session);
        String procedureName = readAliasIdentifier();
        Procedure p = session.getProcedure(procedureName);
        if (p == null) {
            throw DbException.get(ErrorCode.FUNCTION_ALIAS_NOT_FOUND_1,
                    procedureName);
        }
        command.setProcedure(p);
        if (readIf("(")) {
            for (int i = 0;; i++) {
                command.setExpression(i, readExpression());
                if (readIf(")")) {
                    break;
                }
                read(",");
            }
        }
        return command;
    }

    private DeallocateProcedure parseDeallocate() {
        readIf("PLAN");
        String procedureName = readAliasIdentifier();
        DeallocateProcedure command = new DeallocateProcedure(session);
        command.setProcedureName(procedureName);
        return command;
    }

    private Explain parseExplain() {
        Explain command = new Explain(session);
        if (readIf("ANALYZE")) {
            command.setExecuteCommand(true);
        } else {
            if (readIf("PLAN")) {
                readIf("FOR");
            }
        }
        if (isToken("SELECT") || isToken("FROM") || isToken("(") || isToken("WITH")) {
            Query query = parseSelect();
            query.setNeverLazy(true);
            command.setCommand(query);
        } else if (readIf("DELETE")) {
            command.setCommand(parseDelete());
        } else if (readIf("UPDATE")) {
            command.setCommand(parseUpdate());
        } else if (readIf("INSERT")) {
            command.setCommand(parseInsert());
        } else if (readIf("MERGE")) {
            command.setCommand(parseMerge());
        } else {
            throw getSyntaxError();
        }
        return command;
    }

    private Query parseSelect() {
        Query command = null;
        int paramIndex = parameters.size();
        command = parseSelectUnion();
        ArrayList<Parameter> params = New.arrayList();
        for (int i = paramIndex, size = parameters.size(); i < size; i++) {
            params.add(parameters.get(i));
        }
        command.setParameterList(params);
        command.init();
        return command;
    }

    private Prepared parseWithStatementOrQuery() {
        int paramIndex = parameters.size();
        Prepared command = parseWith();
        ArrayList<Parameter> params = New.arrayList();
        for (int i = paramIndex, size = parameters.size(); i < size; i++) {
            params.add(parameters.get(i));
        }
        command.setParameterList(params);
        if(command instanceof Query){
            Query query = (Query) command;
            query.init();
        }
        return command;
    }

    private Query parseSelectUnion() {
        int start = lastParseIndex;
        Query command = parseSelectSub();
        return parseSelectUnionExtension(command, start, false);
    }

    private Query parseSelectUnionExtension(Query command, int start,
            boolean unionOnly) {
        while (true) {
            if (readIf("UNION")) {
                SelectUnion union = new SelectUnion(session, command);
                if (readIf("ALL")) {
                    union.setUnionType(SelectUnion.UNION_ALL);
                } else {
                    readIf("DISTINCT");
                    union.setUnionType(SelectUnion.UNION);
                }
                union.setRight(parseSelectSub());
                command = union;
            } else if (readIf("MINUS") || readIf("EXCEPT")) {
                SelectUnion union = new SelectUnion(session, command);
                union.setUnionType(SelectUnion.EXCEPT);
                union.setRight(parseSelectSub());
                command = union;
            } else if (readIf("INTERSECT")) {
                SelectUnion union = new SelectUnion(session, command);
                union.setUnionType(SelectUnion.INTERSECT);
                union.setRight(parseSelectSub());
                command = union;
            } else {
                break;
            }
        }
        if (!unionOnly) {
            parseEndOfQuery(command);
        }
        setSQL(command, null, start);
        return command;
    }

    private void parseEndOfQuery(Query command) {
        if (readIf("ORDER")) {
            read("BY");
            Select oldSelect = currentSelect;
            if (command instanceof Select) {
                currentSelect = (Select) command;
            }
            ArrayList<SelectOrderBy> orderList = New.arrayList();
            do {
                boolean canBeNumber = true;
                if (readIf("=")) {
                    canBeNumber = false;
                }
                SelectOrderBy order = new SelectOrderBy();
                Expression expr = readExpression();
                if (canBeNumber && expr instanceof ValueExpression &&
                        expr.getType() == Value.INT) {
                    order.columnIndexExpr = expr;
                } else if (expr instanceof Parameter) {
                    recompileAlways = true;
                    order.columnIndexExpr = expr;
                } else {
                    order.expression = expr;
                }
                if (readIf("DESC")) {
                    order.descending = true;
                } else {
                    readIf("ASC");
                }
                if (readIf("NULLS")) {
                    if (readIf("FIRST")) {
                        order.nullsFirst = true;
                    } else {
                        read("LAST");
                        order.nullsLast = true;
                    }
                }
                orderList.add(order);
            } while (readIf(","));
            command.setOrder(orderList);
            currentSelect = oldSelect;
        }
        if (database.getMode().supportOffsetFetch) {
            // make sure aggregate functions will not work here
            Select temp = currentSelect;
            currentSelect = null;

            // http://sqlpro.developpez.com/SQL2008/
            if (readIf("OFFSET")) {
                command.setOffset(readExpression().optimize(session));
                if (!readIf("ROW")) {
                    readIf("ROWS");
                }
            }
            if (readIf("FETCH")) {
                if (!readIf("FIRST")) {
                    read("NEXT");
                }
                if (readIf("ROW")) {
                    command.setLimit(ValueExpression.get(ValueInt.get(1)));
                } else {
                    Expression limit = readExpression().optimize(session);
                    command.setLimit(limit);
                    if (!readIf("ROW")) {
                        read("ROWS");
                    }
                }
                read("ONLY");
            }

            currentSelect = temp;
        }
        if (readIf("LIMIT")) {
            Select temp = currentSelect;
            // make sure aggregate functions will not work here
            currentSelect = null;
            Expression limit = readExpression().optimize(session);
            command.setLimit(limit);
            if (readIf("OFFSET")) {
                Expression offset = readExpression().optimize(session);
                command.setOffset(offset);
            } else if (readIf(",")) {
                // MySQL: [offset, ] rowcount
                Expression offset = limit;
                limit = readExpression().optimize(session);
                command.setOffset(offset);
                command.setLimit(limit);
            }
            if (readIf("SAMPLE_SIZE")) {
                Expression sampleSize = readExpression().optimize(session);
                command.setSampleSize(sampleSize);
            }
            currentSelect = temp;
        }
        if (readIf("FOR")) {
            if (readIf("UPDATE")) {
                if (readIf("OF")) {
                    do {
                        readIdentifierWithSchema();
                    } while (readIf(","));
                } else if (readIf("NOWAIT")) {
                    // TODO parser: select for update nowait: should not wait
                }
                command.setForUpdate(true);
            } else if (readIf("READ") || readIf("FETCH")) {
                read("ONLY");
            }
        }
        if (database.getMode().isolationLevelInSelectOrInsertStatement) {
            parseIsolationClause();
        }
    }

    /**
     * DB2 isolation clause
     */
    private void parseIsolationClause() {
        if (readIf("WITH")) {
            if (readIf("RR") || readIf("RS")) {
                // concurrent-access-resolution clause
                if (readIf("USE")) {
                    read("AND");
                    read("KEEP");
                    if (readIf("SHARE") || readIf("UPDATE") ||
                            readIf("EXCLUSIVE")) {
                        // ignore
                    }
                    read("LOCKS");
                }
            } else if (readIf("CS") || readIf("UR")) {
                // ignore
            }
        }
    }

    private Query parseSelectSub() {
        if (readIf("(")) {
            Query command = parseSelectUnion();
            read(")");
            return command;
        }
        if (readIf("WITH")) {
            Query query = null;
            try {
                query = (Query) parseWith();
            }
            catch(ClassCastException e){
                throw DbException.get(ErrorCode.SYNTAX_ERROR_1,
                        "WITH statement supports only SELECT (query) in this context");
            }
            // recursive can not be lazy
            query.setNeverLazy(true);
            return query;
        }
        Select select = parseSelectSimple();
        return select;
    }

    private void parseSelectSimpleFromPart(Select command) {
        do {
            TableFilter filter = readTableFilter(false);
            parseJoinTableFilter(filter, command);
        } while (readIf(","));

        // Parser can reorder joined table filters, need to explicitly sort them
        // to get the order as it was in the original query.
        if (session.isForceJoinOrder()) {
            sortTableFilters(command.getTopFilters());
        }
    }

    private static void sortTableFilters(ArrayList<TableFilter> filters) {
        if (filters.size() < 2) {
            return;
        }
        // Most probably we are already sorted correctly.
        boolean sorted = true;
        TableFilter prev = filters.get(0);
        for (int i = 1; i < filters.size(); i++) {
            TableFilter next = filters.get(i);
            if (compareTableFilters(prev, next) > 0) {
                sorted = false;
                break;
            }
            prev = next;
        }
        // If not, then sort manually.
        if (!sorted) {
            Collections.sort(filters, TABLE_FILTER_COMPARATOR);
        }
    }

    /**
     * Find out which of the table filters appears first in the "from" clause.
     *
     * @param o1 the first table filter
     * @param o2 the second table filter
     * @return -1 if o1 appears first, and 1 if o2 appears first
     */
    static int compareTableFilters(TableFilter o1, TableFilter o2) {
        assert o1.getOrderInFrom() != o2.getOrderInFrom();
        return o1.getOrderInFrom() > o2.getOrderInFrom() ? 1 : -1;
    }

    private void parseJoinTableFilter(TableFilter top, final Select command) {
        top = readJoin(top, command, false, top.isJoinOuter());
        command.addTableFilter(top, true);
        boolean isOuter = false;
        while (true) {
            TableFilter n = top.getNestedJoin();
            if (n != null) {
                n.visit(new TableFilterVisitor() {
                    @Override
                    public void accept(TableFilter f) {
                        command.addTableFilter(f, false);
                    }
                });
            }
            TableFilter join = top.getJoin();
            if (join == null) {
                break;
            }
            isOuter = isOuter | join.isJoinOuter();
            if (isOuter) {
                command.addTableFilter(join, false);
            } else {
                // make flat so the optimizer can work better
                Expression on = join.getJoinCondition();
                if (on != null) {
                    command.addCondition(on);
                }
                join.removeJoinCondition();
                top.removeJoin();
                command.addTableFilter(join, true);
            }
            top = join;
        }
    }

    private void parseSelectSimpleSelectPart(Select command) {
        Select temp = currentSelect;
        // make sure aggregate functions will not work in TOP and LIMIT
        currentSelect = null;
        if (readIf("TOP")) {
            // can't read more complex expressions here because
            // SELECT TOP 1 +? A FROM TEST could mean
            // SELECT TOP (1+?) A FROM TEST or
            // SELECT TOP 1 (+?) AS A FROM TEST
            Expression limit = readTerm().optimize(session);
            command.setLimit(limit);
        } else if (readIf("LIMIT")) {
            Expression offset = readTerm().optimize(session);
            command.setOffset(offset);
            Expression limit = readTerm().optimize(session);
            command.setLimit(limit);
        }
        currentSelect = temp;
        if (readIf("DISTINCT")) {
            command.setDistinct(true);
        } else {
            readIf("ALL");
        }
        ArrayList<Expression> expressions = New.arrayList();
        do {
            if (readIf("*")) {
                expressions.add(new Wildcard(null, null));
            } else {
                Expression expr = readExpression();
                if (readIf("AS") || currentTokenType == IDENTIFIER) {
                    String alias = readAliasIdentifier();
                    boolean aliasColumnName = database.getSettings().aliasColumnName;
                    aliasColumnName |= database.getMode().aliasColumnName;
                    expr = new Alias(expr, alias, aliasColumnName);
                }
                expressions.add(expr);
            }
        } while (readIf(","));
        command.setExpressions(expressions);
    }

    private Select parseSelectSimple() {
        boolean fromFirst;
        if (readIf("SELECT")) {
            fromFirst = false;
        } else if (readIf("FROM")) {
            fromFirst = true;
        } else {
            throw getSyntaxError();
        }
        Select command = new Select(session);
        int start = lastParseIndex;
        Select oldSelect = currentSelect;
        currentSelect = command;
        currentPrepared = command;
        if (fromFirst) {
            parseSelectSimpleFromPart(command);
            read("SELECT");
            parseSelectSimpleSelectPart(command);
        } else {
            parseSelectSimpleSelectPart(command);
            if (!readIf("FROM")) {
                // select without FROM: convert to SELECT ... FROM
                // SYSTEM_RANGE(1,1)
                Table dual = getDualTable(false);
                TableFilter filter = new TableFilter(session, dual, null,
                        rightsChecked, currentSelect, 0,
                        null);
                command.addTableFilter(filter, true);
            } else {
                parseSelectSimpleFromPart(command);
            }
        }
        if (readIf("WHERE")) {
            Expression condition = readExpression();
            command.addCondition(condition);
        }
        // the group by is read for the outer select (or not a select)
        // so that columns that are not grouped can be used
        currentSelect = oldSelect;
        if (readIf("GROUP")) {
            read("BY");
            command.setGroupQuery();
            ArrayList<Expression> list = New.arrayList();
            do {
                Expression expr = readExpression();
                list.add(expr);
            } while (readIf(","));
            command.setGroupBy(list);
        }
        currentSelect = command;
        if (readIf("HAVING")) {
            command.setGroupQuery();
            Expression condition = readExpression();
            command.setHaving(condition);
        }
        command.setParameterList(parameters);
        currentSelect = oldSelect;
        setSQL(command, "SELECT", start);
        return command;
    }

    private Table getDualTable(boolean noColumns) {
        Schema main = database.findSchema(Constants.SCHEMA_MAIN);
        Expression one = ValueExpression.get(ValueLong.get(1));
        return new RangeTable(main, one, one, noColumns);
    }

    private void setSQL(Prepared command, String start, int startIndex) {
        String sql = originalSQL.substring(startIndex, lastParseIndex).trim();
        if (start != null) {
            sql = start + " " + sql;
        }
        command.setSQL(sql);
    }

    private Expression readExpression() {
        Expression r = readAnd();
        while (readIf("OR")) {
            r = new ConditionAndOr(ConditionAndOr.OR, r, readAnd());
        }
        return r;
    }

    private Expression readAnd() {
        Expression r = readCondition();
        while (readIf("AND")) {
            r = new ConditionAndOr(ConditionAndOr.AND, r, readCondition());
        }
        return r;
    }

    private Expression readCondition() {
        if (readIf("NOT")) {
            return new ConditionNot(readCondition());
        }
        if (readIf("EXISTS")) {
            read("(");
            Query query = parseSelect();
            // can not reduce expression because it might be a union except
            // query with distinct
            read(")");
            return new ConditionExists(query);
        }
        if (readIf("INTERSECTS")) {
            read("(");
            Expression r1 = readConcat();
            read(",");
            Expression r2 = readConcat();
            read(")");
            return new Comparison(session, Comparison.SPATIAL_INTERSECTS, r1,
                    r2);
        }
        Expression r = readConcat();
        while (true) {
            // special case: NOT NULL is not part of an expression (as in CREATE
            // TABLE TEST(ID INT DEFAULT 0 NOT NULL))
            int backup = parseIndex;
            boolean not = false;
            if (readIf("NOT")) {
                not = true;
                if (isToken("NULL")) {
                    // this really only works for NOT NULL!
                    parseIndex = backup;
                    currentToken = "NOT";
                    break;
                }
            }
            if (readIf("LIKE")) {
                Expression b = readConcat();
                Expression esc = null;
                if (readIf("ESCAPE")) {
                    esc = readConcat();
                }
                recompileAlways = true;
                r = new CompareLike(database, r, b, esc, false);
            } else if (readIf("ILIKE")) {
                Function function = Function.getFunction(database, "CAST");
                function.setDataType(new Column("X", Value.STRING_IGNORECASE));
                function.setParameter(0, r);
                r = function;
                Expression b = readConcat();
                Expression esc = null;
                if (readIf("ESCAPE")) {
                    esc = readConcat();
                }
                recompileAlways = true;
                r = new CompareLike(database, r, b, esc, false);
            } else if (readIf("REGEXP")) {
                Expression b = readConcat();
                recompileAlways = true;
                r = new CompareLike(database, r, b, null, true);
            } else if (readIf("IS")) {
                if (readIf("NOT")) {
                    if (readIf("NULL")) {
                        r = new Comparison(session, Comparison.IS_NOT_NULL, r,
                                null);
                    } else if (readIf("DISTINCT")) {
                        read("FROM");
                        r = new Comparison(session, Comparison.EQUAL_NULL_SAFE,
                                r, readConcat());
                    } else {
                        r = new Comparison(session,
                                Comparison.NOT_EQUAL_NULL_SAFE, r, readConcat());
                    }
                } else if (readIf("NULL")) {
                    r = new Comparison(session, Comparison.IS_NULL, r, null);
                } else if (readIf("DISTINCT")) {
                    read("FROM");
                    r = new Comparison(session, Comparison.NOT_EQUAL_NULL_SAFE,
                            r, readConcat());
                } else {
                    r = new Comparison(session, Comparison.EQUAL_NULL_SAFE, r,
                            readConcat());
                }
            } else if (readIf("IN")) {
                read("(");
                if (readIf(")")) {
                    if (database.getMode().prohibitEmptyInPredicate) {
                        throw getSyntaxError();
                    }
                    r = ValueExpression.get(ValueBoolean.get(false));
                } else {
                    if (isSelect()) {
                        Query query = parseSelect();
                        // can not be lazy because we have to call
                        // method ResultInterface.containsDistinct
                        // which is not supported for lazy execution
                        query.setNeverLazy(true);
                        r = new ConditionInSelect(database, r, query, false,
                                Comparison.EQUAL);
                    } else {
                        ArrayList<Expression> v = New.arrayList();
                        Expression last;
                        do {
                            last = readExpression();
                            v.add(last);
                        } while (readIf(","));
                        if (v.size() == 1 && (last instanceof Subquery)) {
                            Subquery s = (Subquery) last;
                            Query q = s.getQuery();
                            r = new ConditionInSelect(database, r, q, false,
                                    Comparison.EQUAL);
                        } else {
                            r = new ConditionIn(database, r, v);
                        }
                    }
                    read(")");
                }
            } else if (readIf("BETWEEN")) {
                Expression low = readConcat();
                read("AND");
                Expression high = readConcat();
                Expression condLow = new Comparison(session,
                        Comparison.SMALLER_EQUAL, low, r);
                Expression condHigh = new Comparison(session,
                        Comparison.BIGGER_EQUAL, high, r);
                r = new ConditionAndOr(ConditionAndOr.AND, condLow, condHigh);
            } else {
                int compareType = getCompareType(currentTokenType);
                if (compareType < 0) {
                    break;
                }
                read();
                if (readIf("ALL")) {
                    read("(");
                    Query query = parseSelect();
                    r = new ConditionInSelect(database, r, query, true,
                            compareType);
                    read(")");
                } else if (readIf("ANY") || readIf("SOME")) {
                    read("(");
                    Query query = parseSelect();
                    r = new ConditionInSelect(database, r, query, false,
                            compareType);
                    read(")");
                } else {
                    Expression right = readConcat();
                    if (SysProperties.OLD_STYLE_OUTER_JOIN &&
                            readIf("(") && readIf("+") && readIf(")")) {
                        // support for a subset of old-fashioned Oracle outer
                        // join with (+)
                        if (r instanceof ExpressionColumn &&
                                right instanceof ExpressionColumn) {
                            ExpressionColumn leftCol = (ExpressionColumn) r;
                            ExpressionColumn rightCol = (ExpressionColumn) right;
                            ArrayList<TableFilter> filters = currentSelect
                                    .getTopFilters();
                            for (TableFilter f : filters) {
                                while (f != null) {
                                    leftCol.mapColumns(f, 0);
                                    rightCol.mapColumns(f, 0);
                                    f = f.getJoin();
                                }
                            }
                            TableFilter leftFilter = leftCol.getTableFilter();
                            TableFilter rightFilter = rightCol.getTableFilter();
                            r = new Comparison(session, compareType, r, right);
                            if (leftFilter != null && rightFilter != null) {
                                int idx = filters.indexOf(rightFilter);
                                if (idx >= 0) {
                                    filters.remove(idx);
                                    leftFilter.addJoin(rightFilter, true,
                                            false, r);
                                } else {
                                    rightFilter.mapAndAddFilter(r);
                                }
                                r = ValueExpression.get(ValueBoolean.get(true));
                            }
                        }
                    } else {
                        r = new Comparison(session, compareType, r, right);
                    }
                }
            }
            if (not) {
                r = new ConditionNot(r);
            }
        }
        return r;
    }

    private Expression readConcat() {
        Expression r = readSum();
        while (true) {
            if (readIf("||")) {
                r = new Operation(Operation.CONCAT, r, readSum());
            } else if (readIf("~")) {
                if (readIf("*")) {
                    Function function = Function.getFunction(database, "CAST");
                    function.setDataType(new Column("X",
                            Value.STRING_IGNORECASE));
                    function.setParameter(0, r);
                    r = function;
                }
                r = new CompareLike(database, r, readSum(), null, true);
            } else if (readIf("!~")) {
                if (readIf("*")) {
                    Function function = Function.getFunction(database, "CAST");
                    function.setDataType(new Column("X",
                            Value.STRING_IGNORECASE));
                    function.setParameter(0, r);
                    r = function;
                }
                r = new ConditionNot(new CompareLike(database, r, readSum(),
                        null, true));
            } else {
                return r;
            }
        }
    }

    private Expression readSum() {
        Expression r = readFactor();
        while (true) {
            if (readIf("+")) {
                r = new Operation(Operation.PLUS, r, readFactor());
            } else if (readIf("-")) {
                r = new Operation(Operation.MINUS, r, readFactor());
            } else {
                return r;
            }
        }
    }

    private Expression readFactor() {
        Expression r = readTerm();
        while (true) {
            if (readIf("*")) {
                r = new Operation(Operation.MULTIPLY, r, readTerm());
            } else if (readIf("/")) {
                r = new Operation(Operation.DIVIDE, r, readTerm());
            } else if (readIf("%")) {
                r = new Operation(Operation.MODULUS, r, readTerm());
            } else {
                return r;
            }
        }
    }

    private Expression readAggregate(int aggregateType, String aggregateName) {
        if (currentSelect == null) {
            throw getSyntaxError();
        }
        currentSelect.setGroupQuery();
        Expression r;
        if (aggregateType == Aggregate.COUNT) {
            if (readIf("*")) {
                r = new Aggregate(Aggregate.COUNT_ALL, null, currentSelect,
                        false);
            } else {
                boolean distinct = readIf("DISTINCT");
                Expression on = readExpression();
                if (on instanceof Wildcard && !distinct) {
                    // PostgreSQL compatibility: count(t.*)
                    r = new Aggregate(Aggregate.COUNT_ALL, null, currentSelect,
                            false);
                } else {
                    r = new Aggregate(Aggregate.COUNT, on, currentSelect,
                            distinct);
                }
            }
        } else if (aggregateType == Aggregate.GROUP_CONCAT) {
            Aggregate agg = null;
            boolean distinct = readIf("DISTINCT");

            if (equalsToken("GROUP_CONCAT", aggregateName)) {
                agg = new Aggregate(Aggregate.GROUP_CONCAT,
                    readExpression(), currentSelect, distinct);
                if (readIf("ORDER")) {
                    read("BY");
                    agg.setGroupConcatOrder(parseSimpleOrderList());
                }

                if (readIf("SEPARATOR")) {
                    agg.setGroupConcatSeparator(readExpression());
                }
            } else if (equalsToken("STRING_AGG", aggregateName)) {
                // PostgreSQL compatibility: string_agg(expression, delimiter)
                agg = new Aggregate(Aggregate.GROUP_CONCAT,
                    readExpression(), currentSelect, distinct);
                read(",");
                agg.setGroupConcatSeparator(readExpression());
                if (readIf("ORDER")) {
                    read("BY");
                    agg.setGroupConcatOrder(parseSimpleOrderList());
                }
            }
            r = agg;
        } else {
            boolean distinct = readIf("DISTINCT");
            r = new Aggregate(aggregateType, readExpression(), currentSelect,
                    distinct);
        }
        read(")");
        return r;
    }

    private ArrayList<SelectOrderBy> parseSimpleOrderList() {
        ArrayList<SelectOrderBy> orderList = New.arrayList();
        do {
            SelectOrderBy order = new SelectOrderBy();
            Expression expr = readExpression();
            order.expression = expr;
            if (readIf("DESC")) {
                order.descending = true;
            } else {
                readIf("ASC");
            }
            orderList.add(order);
        } while (readIf(","));
        return orderList;
    }

    private JavaFunction readJavaFunction(Schema schema, String functionName) {
        FunctionAlias functionAlias = null;
        if (schema != null) {
            functionAlias = schema.findFunction(functionName);
        } else {
            functionAlias = findFunctionAlias(session.getCurrentSchemaName(),
                    functionName);
        }
        if (functionAlias == null) {
            throw DbException.get(ErrorCode.FUNCTION_NOT_FOUND_1, functionName);
        }
        Expression[] args;
        ArrayList<Expression> argList = New.arrayList();
        int numArgs = 0;
        while (!readIf(")")) {
            if (numArgs++ > 0) {
                read(",");
            }
            argList.add(readExpression());
        }
        args = new Expression[numArgs];
        argList.toArray(args);
        JavaFunction func = new JavaFunction(functionAlias, args);
        return func;
    }

    private JavaAggregate readJavaAggregate(UserAggregate aggregate) {
        ArrayList<Expression> params = New.arrayList();
        do {
            params.add(readExpression());
        } while (readIf(","));
        read(")");
        Expression[] list = new Expression[params.size()];
        params.toArray(list);
        JavaAggregate agg = new JavaAggregate(aggregate, list, currentSelect);
        currentSelect.setGroupQuery();
        return agg;
    }

    private int getAggregateType(String name) {
        if (!identifiersToUpper) {
            // if not yet converted to uppercase, do it now
            name = StringUtils.toUpperEnglish(name);
        }
        return Aggregate.getAggregateType(name);
    }

    private Expression readFunction(Schema schema, String name) {
        if (schema != null) {
            return readJavaFunction(schema, name);
        }
        int agg = getAggregateType(name);
        if (agg >= 0) {
            return readAggregate(agg, name);
        }
        Function function = Function.getFunction(database, name);
        if (function == null) {
            UserAggregate aggregate = database.findAggregate(name);
            if (aggregate != null) {
                return readJavaAggregate(aggregate);
            }
            return readJavaFunction(null, name);
        }
        switch (function.getFunctionType()) {
        case Function.CAST: {
            function.setParameter(0, readExpression());
            read("AS");
            Column type = parseColumnWithType(null);
            function.setDataType(type);
            read(")");
            break;
        }
        case Function.CONVERT: {
            if (database.getMode().swapConvertFunctionParameters) {
                Column type = parseColumnWithType(null);
                function.setDataType(type);
                read(",");
                function.setParameter(0, readExpression());
                read(")");
            } else {
                function.setParameter(0, readExpression());
                read(",");
                Column type = parseColumnWithType(null);
                function.setDataType(type);
                read(")");
            }
            break;
        }
        case Function.EXTRACT: {
            function.setParameter(0,
                    ValueExpression.get(ValueString.get(currentToken)));
            read();
            read("FROM");
            function.setParameter(1, readExpression());
            read(")");
            break;
        }
        case Function.DATE_ADD:
        case Function.DATE_DIFF: {
            if (Function.isDatePart(currentToken)) {
                function.setParameter(0,
                        ValueExpression.get(ValueString.get(currentToken)));
                read();
            } else {
                function.setParameter(0, readExpression());
            }
            read(",");
            function.setParameter(1, readExpression());
            read(",");
            function.setParameter(2, readExpression());
            read(")");
            break;
        }
        case Function.SUBSTRING: {
            // Different variants include:
            // SUBSTRING(X,1)
            // SUBSTRING(X,1,1)
            // SUBSTRING(X FROM 1 FOR 1) -- Postgres
            // SUBSTRING(X FROM 1) -- Postgres
            // SUBSTRING(X FOR 1) -- Postgres
            function.setParameter(0, readExpression());
            if (readIf("FROM")) {
                function.setParameter(1, readExpression());
                if (readIf("FOR")) {
                    function.setParameter(2, readExpression());
                }
            } else if (readIf("FOR")) {
                function.setParameter(1, ValueExpression.get(ValueInt.get(0)));
                function.setParameter(2, readExpression());
            } else {
                read(",");
                function.setParameter(1, readExpression());
                if (readIf(",")) {
                    function.setParameter(2, readExpression());
                }
            }
            read(")");
            break;
        }
        case Function.POSITION: {
            // can't read expression because IN would be read too early
            function.setParameter(0, readConcat());
            if (!readIf(",")) {
                read("IN");
            }
            function.setParameter(1, readExpression());
            read(")");
            break;
        }
        case Function.TRIM: {
            Expression space = null;
            if (readIf("LEADING")) {
                function = Function.getFunction(database, "LTRIM");
                if (!readIf("FROM")) {
                    space = readExpression();
                    read("FROM");
                }
            } else if (readIf("TRAILING")) {
                function = Function.getFunction(database, "RTRIM");
                if (!readIf("FROM")) {
                    space = readExpression();
                    read("FROM");
                }
            } else if (readIf("BOTH")) {
                if (!readIf("FROM")) {
                    space = readExpression();
                    read("FROM");
                }
            }
            Expression p0 = readExpression();
            if (readIf(",")) {
                space = readExpression();
            } else if (readIf("FROM")) {
                space = p0;
                p0 = readExpression();
            }
            function.setParameter(0, p0);
            if (space != null) {
                function.setParameter(1, space);
            }
            read(")");
            break;
        }
        case Function.TABLE:
        case Function.TABLE_DISTINCT: {
            int i = 0;
            ArrayList<Column> columns = New.arrayList();
            do {
                String columnName = readAliasIdentifier();
                Column column = parseColumnWithType(columnName);
                columns.add(column);
                read("=");
                function.setParameter(i, readExpression());
                i++;
            } while (readIf(","));
            read(")");
            TableFunction tf = (TableFunction) function;
            tf.setColumns(columns);
            break;
        }
        case Function.ROW_NUMBER:
            read(")");
            read("OVER");
            read("(");
            read(")");
            if (currentSelect == null && currentPrepared == null) {
                throw getSyntaxError();
            }
            return new Rownum(currentSelect == null ? currentPrepared
                    : currentSelect);
        default:
            if (!readIf(")")) {
                int i = 0;
                do {
                    function.setParameter(i++, readExpression());
                } while (readIf(","));
                read(")");
            }
        }
        function.doneWithParameters();
        return function;
    }

    private Expression readFunctionWithoutParameters(String name) {
        if (readIf("(")) {
            read(")");
        }
        if (database.isAllowBuiltinAliasOverride()) {
            FunctionAlias functionAlias = database.getSchema(session.getCurrentSchemaName()).findFunction(name);
            if (functionAlias != null) {
                JavaFunction func = new JavaFunction(functionAlias, new Expression[0]);
                return func;
            }
        }
        Function function = Function.getFunction(database, name);
        function.doneWithParameters();
        return function;
    }

    private Expression readWildcardOrSequenceValue(String schema,
            String objectName) {
        if (readIf("*")) {
            return new Wildcard(schema, objectName);
        }
        if (schema == null) {
            schema = session.getCurrentSchemaName();
        }
        if (readIf("NEXTVAL")) {
            Sequence sequence = findSequence(schema, objectName);
            if (sequence != null) {
                return new SequenceValue(sequence);
            }
        } else if (readIf("CURRVAL")) {
            Sequence sequence = findSequence(schema, objectName);
            if (sequence != null) {
                Function function = Function.getFunction(database, "CURRVAL");
                function.setParameter(0, ValueExpression.get(ValueString
                        .get(sequence.getSchema().getName())));
                function.setParameter(1, ValueExpression.get(ValueString
                        .get(sequence.getName())));
                function.doneWithParameters();
                return function;
            }
        }
        return null;
    }

    private Expression readTermObjectDot(String objectName) {
        Expression expr = readWildcardOrSequenceValue(null, objectName);
        if (expr != null) {
            return expr;
        }
        String name = readColumnIdentifier();
        Schema s = database.findSchema(objectName);
        if ((!SysProperties.OLD_STYLE_OUTER_JOIN || s != null) && readIf("(")) {
            // only if the token before the dot is a valid schema name,
            // otherwise the old style Oracle outer join doesn't work:
            // t.x = t2.x(+)
            // this additional check is not required
            // if the old style outer joins are not supported
            return readFunction(s, name);
        } else if (readIf(".")) {
            String schema = objectName;
            objectName = name;
            expr = readWildcardOrSequenceValue(schema, objectName);
            if (expr != null) {
                return expr;
            }
            name = readColumnIdentifier();
            if (readIf("(")) {
                String databaseName = schema;
                if (!equalsToken(database.getShortName(), databaseName)) {
                    throw DbException.get(ErrorCode.DATABASE_NOT_FOUND_1,
                            databaseName);
                }
                schema = objectName;
                return readFunction(database.getSchema(schema), name);
            } else if (readIf(".")) {
                String databaseName = schema;
                if (!equalsToken(database.getShortName(), databaseName)) {
                    throw DbException.get(ErrorCode.DATABASE_NOT_FOUND_1,
                            databaseName);
                }
                schema = objectName;
                objectName = name;
                expr = readWildcardOrSequenceValue(schema, objectName);
                if (expr != null) {
                    return expr;
                }
                name = readColumnIdentifier();
                return new ExpressionColumn(database, schema, objectName, name);
            }
            return new ExpressionColumn(database, schema, objectName, name);
        }
        return new ExpressionColumn(database, null, objectName, name);
    }

    private Expression readTerm() {
        Expression r;
        switch (currentTokenType) {
        case AT:
            read();
            r = new Variable(session, readAliasIdentifier());
            if (readIf(":=")) {
                Expression value = readExpression();
                Function function = Function.getFunction(database, "SET");
                function.setParameter(0, r);
                function.setParameter(1, value);
                r = function;
            }
            break;
        case PARAMETER:
            // there must be no space between ? and the number
            boolean indexed = Character.isDigit(sqlCommandChars[parseIndex]);

            Parameter p;
            if (indexed) {
                readParameterIndex();
                if (indexedParameterList == null) {
                    if (parameters == null) {
                        // this can occur when parsing expressions only (for
                        // example check constraints)
                        throw getSyntaxError();
                    } else if (parameters.size() > 0) {
                        throw DbException
                                .get(ErrorCode.CANNOT_MIX_INDEXED_AND_UNINDEXED_PARAMS);
                    }
                    indexedParameterList = New.arrayList();
                }
                int index = currentValue.getInt() - 1;
                if (index < 0 || index >= Constants.MAX_PARAMETER_INDEX) {
                    throw DbException.getInvalidValueException(
                            "parameter index", index);
                }
                if (indexedParameterList.size() <= index) {
                    indexedParameterList.ensureCapacity(index + 1);
                    while (indexedParameterList.size() <= index) {
                        indexedParameterList.add(null);
                    }
                }
                p = indexedParameterList.get(index);
                if (p == null) {
                    p = new Parameter(index);
                    indexedParameterList.set(index, p);
                }
                read();
            } else {
                read();
                if (indexedParameterList != null) {
                    throw DbException
                            .get(ErrorCode.CANNOT_MIX_INDEXED_AND_UNINDEXED_PARAMS);
                }
                p = new Parameter(parameters.size());
            }
            parameters.add(p);
            r = p;
            break;
        case KEYWORD:
            if (isToken("SELECT") || isToken("FROM") || isToken("WITH")) {
                Query query = parseSelect();
                r = new Subquery(query);
            } else {
                throw getSyntaxError();
            }
            break;
        case IDENTIFIER:
            String name = currentToken;
            if (currentTokenQuoted) {
                read();
                if (readIf("(")) {
                    r = readFunction(null, name);
                } else if (readIf(".")) {
                    r = readTermObjectDot(name);
                } else {
                    r = new ExpressionColumn(database, null, null, name);
                }
            } else {
                read();
                if (readIf(".")) {
                    r = readTermObjectDot(name);
                } else if (equalsToken("CASE", name)) {
                    // CASE must be processed before (,
                    // otherwise CASE(3) would be a function call, which it is
                    // not
                    r = readCase();
                } else if (readIf("(")) {
                    r = readFunction(null, name);
                } else if (equalsToken("CURRENT_USER", name)) {
                    r = readFunctionWithoutParameters("USER");
                } else if (equalsToken("CURRENT_TIMESTAMP", name)) {
                    r = readFunctionWithoutParameters("CURRENT_TIMESTAMP");
                } else if (equalsToken("SYSDATE", name)) {
                    r = readFunctionWithoutParameters("CURRENT_TIMESTAMP");
                } else if (equalsToken("SYSTIMESTAMP", name)) {
                    r = readFunctionWithoutParameters("CURRENT_TIMESTAMP");
                } else if (equalsToken("CURRENT_DATE", name)) {
                    r = readFunctionWithoutParameters("CURRENT_DATE");
                } else if (equalsToken("TODAY", name)) {
                    r = readFunctionWithoutParameters("CURRENT_DATE");
                } else if (equalsToken("CURRENT_TIME", name)) {
                    r = readFunctionWithoutParameters("CURRENT_TIME");
                } else if (equalsToken("SYSTIME", name)) {
                    r = readFunctionWithoutParameters("CURRENT_TIME");
                } else if (equalsToken("CURRENT", name)) {
                    if (readIf("TIMESTAMP")) {
                        r = readFunctionWithoutParameters("CURRENT_TIMESTAMP");
                    } else if (readIf("TIME")) {
                        r = readFunctionWithoutParameters("CURRENT_TIME");
                    } else if (readIf("DATE")) {
                        r = readFunctionWithoutParameters("CURRENT_DATE");
                    } else {
                        r = new ExpressionColumn(database, null, null, name);
                    }
                } else if (equalsToken("NEXT", name) && readIf("VALUE")) {
                    read("FOR");
                    Sequence sequence = readSequence();
                    r = new SequenceValue(sequence);
                } else if (currentTokenType == VALUE &&
                        currentValue.getType() == Value.STRING) {
                    if (equalsToken("DATE", name) ||
                            equalsToken("D", name)) {
                        String date = currentValue.getString();
                        read();
                        r = ValueExpression.get(ValueDate.parse(date));
                    } else if (equalsToken("TIME", name) ||
                            equalsToken("T", name)) {
                        String time = currentValue.getString();
                        read();
                        r = ValueExpression.get(ValueTime.parse(time));
                    } else if (equalsToken("TIMESTAMP", name) ||
                            equalsToken("TS", name)) {
                        String timestamp = currentValue.getString();
                        read();
                        r = ValueExpression
                                .get(ValueTimestamp.parse(timestamp, session.getDatabase().getMode()));
                    } else if (equalsToken("X", name)) {
                        read();
                        byte[] buffer = StringUtils
                                .convertHexToBytes(currentValue.getString());
                        r = ValueExpression.get(ValueBytes.getNoCopy(buffer));
                    } else if (equalsToken("E", name)) {
                        String text = currentValue.getString();
                        // the PostgreSQL ODBC driver uses
                        // LIKE E'PROJECT\\_DATA' instead of LIKE
                        // 'PROJECT\_DATA'
                        // N: SQL-92 "National Language" strings
                        text = StringUtils.replaceAll(text, "\\\\", "\\");
                        read();
                        r = ValueExpression.get(ValueString.get(text));
                    } else if (equalsToken("N", name)) {
                        // SQL-92 "National Language" strings
                        String text = currentValue.getString();
                        read();
                        r = ValueExpression.get(ValueString.get(text));
                    } else {
                        r = new ExpressionColumn(database, null, null, name);
                    }
                } else {
                    r = new ExpressionColumn(database, null, null, name);
                }
            }
            break;
        case MINUS:
            read();
            if (currentTokenType == VALUE) {
                r = ValueExpression.get(currentValue.negate());
                if (r.getType() == Value.LONG &&
                        r.getValue(session).getLong() == Integer.MIN_VALUE) {
                    // convert Integer.MIN_VALUE to type 'int'
                    // (Integer.MAX_VALUE+1 is of type 'long')
                    r = ValueExpression.get(ValueInt.get(Integer.MIN_VALUE));
                } else if (r.getType() == Value.DECIMAL &&
                        r.getValue(session).getBigDecimal()
                                .compareTo(ValueLong.MIN_BD) == 0) {
                    // convert Long.MIN_VALUE to type 'long'
                    // (Long.MAX_VALUE+1 is of type 'decimal')
                    r = ValueExpression.get(ValueLong.get(Long.MIN_VALUE));
                }
                read();
            } else {
                r = new Operation(Operation.NEGATE, readTerm(), null);
            }
            break;
        case PLUS:
            read();
            r = readTerm();
            break;
        case OPEN:
            read();
            if (readIf(")")) {
                r = new ExpressionList(new Expression[0]);
            } else {
                r = readExpression();
                if (readIf(",")) {
                    ArrayList<Expression> list = New.arrayList();
                    list.add(r);
                    while (!readIf(")")) {
                        r = readExpression();
                        list.add(r);
                        if (!readIf(",")) {
                            read(")");
                            break;
                        }
                    }
                    Expression[] array = new Expression[list.size()];
                    list.toArray(array);
                    r = new ExpressionList(array);
                } else {
                    read(")");
                }
            }
            break;
        case TRUE:
            read();
            r = ValueExpression.get(ValueBoolean.get(true));
            break;
        case FALSE:
            read();
            r = ValueExpression.get(ValueBoolean.get(false));
            break;
        case ROWNUM:
            read();
            if (readIf("(")) {
                read(")");
            }
            if (currentSelect == null && currentPrepared == null) {
                throw getSyntaxError();
            }
            r = new Rownum(currentSelect == null ? currentPrepared
                    : currentSelect);
            break;
        case NULL:
            read();
            r = ValueExpression.getNull();
            break;
        case VALUE:
            r = ValueExpression.get(currentValue);
            read();
            break;
        default:
            throw getSyntaxError();
        }
        if (readIf("[")) {
            Function function = Function.getFunction(database, "ARRAY_GET");
            function.setParameter(0, r);
            r = readExpression();
            r = new Operation(Operation.PLUS, r, ValueExpression.get(ValueInt
                    .get(1)));
            function.setParameter(1, r);
            r = function;
            read("]");
        }
        if (readIf("::")) {
            // PostgreSQL compatibility
            if (isToken("PG_CATALOG")) {
                read("PG_CATALOG");
                read(".");
            }
            if (readIf("REGCLASS")) {
                FunctionAlias f = findFunctionAlias(Constants.SCHEMA_MAIN,
                        "PG_GET_OID");
                if (f == null) {
                    throw getSyntaxError();
                }
                Expression[] args = { r };
                JavaFunction func = new JavaFunction(f, args);
                r = func;
            } else {
                Column col = parseColumnWithType(null);
                Function function = Function.getFunction(database, "CAST");
                function.setDataType(col);
                function.setParameter(0, r);
                r = function;
            }
        }
        return r;
    }

    private Expression readCase() {
        if (readIf("END")) {
            readIf("CASE");
            return ValueExpression.getNull();
        }
        if (readIf("ELSE")) {
            Expression elsePart = readExpression().optimize(session);
            read("END");
            readIf("CASE");
            return elsePart;
        }
        int i;
        Function function;
        if (readIf("WHEN")) {
            function = Function.getFunction(database, "CASE");
            function.setParameter(0, null);
            i = 1;
            do {
                function.setParameter(i++, readExpression());
                read("THEN");
                function.setParameter(i++, readExpression());
            } while (readIf("WHEN"));
        } else {
            Expression expr = readExpression();
            if (readIf("END")) {
                readIf("CASE");
                return ValueExpression.getNull();
            }
            if (readIf("ELSE")) {
                Expression elsePart = readExpression().optimize(session);
                read("END");
                readIf("CASE");
                return elsePart;
            }
            function = Function.getFunction(database, "CASE");
            function.setParameter(0, expr);
            i = 1;
            read("WHEN");
            do {
                function.setParameter(i++, readExpression());
                read("THEN");
                function.setParameter(i++, readExpression());
            } while (readIf("WHEN"));
        }
        if (readIf("ELSE")) {
            function.setParameter(i, readExpression());
        }
        read("END");
        readIf("CASE");
        function.doneWithParameters();
        return function;
    }

    private int readPositiveInt() {
        int v = readInt();
        if (v < 0) {
            throw DbException.getInvalidValueException("positive integer", v);
        }
        return v;
    }

    private int readInt() {
        boolean minus = false;
        if (currentTokenType == MINUS) {
            minus = true;
            read();
        } else if (currentTokenType == PLUS) {
            read();
        }
        if (currentTokenType != VALUE) {
            throw DbException.getSyntaxError(sqlCommand, parseIndex, "integer");
        }
        if (minus) {
            // must do that now, otherwise Integer.MIN_VALUE would not work
            currentValue = currentValue.negate();
        }
        int i = currentValue.getInt();
        read();
        return i;
    }

    private long readLong() {
        boolean minus = false;
        if (currentTokenType == MINUS) {
            minus = true;
            read();
        } else if (currentTokenType == PLUS) {
            read();
        }
        if (currentTokenType != VALUE) {
            throw DbException.getSyntaxError(sqlCommand, parseIndex, "long");
        }
        if (minus) {
            // must do that now, otherwise Long.MIN_VALUE would not work
            currentValue = currentValue.negate();
        }
        long i = currentValue.getLong();
        read();
        return i;
    }

    private boolean readBooleanSetting() {
        if (currentTokenType == VALUE) {
            boolean result = currentValue.getBoolean().booleanValue();
            read();
            return result;
        }
        if (readIf("TRUE") || readIf("ON")) {
            return true;
        } else if (readIf("FALSE") || readIf("OFF")) {
            return false;
        } else {
            throw getSyntaxError();
        }
    }

    private String readString() {
        Expression expr = readExpression().optimize(session);
        if (!(expr instanceof ValueExpression)) {
            throw DbException.getSyntaxError(sqlCommand, parseIndex, "string");
        }
        String s = expr.getValue(session).getString();
        return s;
    }

    // TODO: why does this function allow defaultSchemaName=null - which resets
    // the parser schemaName for everyone ?
    private String readIdentifierWithSchema(String defaultSchemaName) {
        if (currentTokenType != IDENTIFIER) {
            throw DbException.getSyntaxError(sqlCommand, parseIndex,
                    "identifier");
        }
        String s = currentToken;
        read();
        schemaName = defaultSchemaName;
        if (readIf(".")) {
            schemaName = s;
            if (currentTokenType != IDENTIFIER) {
                throw DbException.getSyntaxError(sqlCommand, parseIndex,
                        "identifier");
            }
            s = currentToken;
            read();
        }
        if (equalsToken(".", currentToken)) {
            if (equalsToken(schemaName, database.getShortName())) {
                read(".");
                schemaName = s;
                if (currentTokenType != IDENTIFIER) {
                    throw DbException.getSyntaxError(sqlCommand, parseIndex,
                            "identifier");
                }
                s = currentToken;
                read();
            }
        }
        return s;
    }

    private String readIdentifierWithSchema() {
        return readIdentifierWithSchema(session.getCurrentSchemaName());
    }

    private String readAliasIdentifier() {
        return readColumnIdentifier();
    }

    private String readUniqueIdentifier() {
        return readColumnIdentifier();
    }

    private String readColumnIdentifier() {
        if (currentTokenType != IDENTIFIER) {
            throw DbException.getSyntaxError(sqlCommand, parseIndex,
                    "identifier");
        }
        String s = currentToken;
        read();
        return s;
    }

    private void read(String expected) {
        if (currentTokenQuoted || !equalsToken(expected, currentToken)) {
            addExpected(expected);
            throw getSyntaxError();
        }
        read();
    }

    private boolean readIf(String token) {
        if (!currentTokenQuoted && equalsToken(token, currentToken)) {
            read();
            return true;
        }
        addExpected(token);
        return false;
    }
    /*
     * Reads every token in list, in order - returns true if all are found.
     * If any are not found, returns false - AND resets parsing back to state when called.
     */
    private boolean readIfAll(String ... tokens) {
        // save parse location in case we have to fail this test
        int start = lastParseIndex;
        for(String token: tokens){
            if (!currentTokenQuoted && equalsToken(token, currentToken)) {
                read();
            }
            else{
                // read failed - revert parse location to before when called
                parseIndex = start;
                read();
                return false;
            }
        }
        return true;
    }

    private boolean isToken(String token) {
        boolean result = equalsToken(token, currentToken) &&
                !currentTokenQuoted;
        if (result) {
            return true;
        }
        addExpected(token);
        return false;
    }

    private boolean equalsToken(String a, String b) {
        if (a == null) {
            return b == null;
        } else if (a.equals(b)) {
            return true;
        } else if (!identifiersToUpper && a.equalsIgnoreCase(b)) {
            return true;
        }
        return false;
    }

    private static boolean equalsTokenIgnoreCase(String a, String b) {
        if (a == null) {
            return b == null;
        } else if (a.equals(b)) {
            return true;
        } else if (a.equalsIgnoreCase(b)) {
            return true;
        }
        return false;
    }

    private boolean isTokenInList(Collection<String> upperCaseTokenList){
        String upperCaseCurrentToken = currentToken.toUpperCase();
        return upperCaseTokenList.contains(upperCaseCurrentToken);
    }

    private void addExpected(String token) {
        if (expectedList != null) {
            expectedList.add(token);
        }
    }

    private void read() {
        currentTokenQuoted = false;
        if (expectedList != null) {
            expectedList.clear();
        }
        int[] types = characterTypes;
        lastParseIndex = parseIndex;
        int i = parseIndex;
        int type = types[i];
        while (type == 0) {
            type = types[++i];
        }
        int start = i;
        char[] chars = sqlCommandChars;
        char c = chars[i++];
        currentToken = "";
        switch (type) {
        case CHAR_NAME:
            while (true) {
                type = types[i];
                if (type != CHAR_NAME && type != CHAR_VALUE) {
                    break;
                }
                i++;
            }
            currentToken = StringUtils.cache(sqlCommand.substring(
                    start, i));
            currentTokenType = getTokenType(currentToken);
            parseIndex = i;
            return;
        case CHAR_QUOTED: {
            String result = null;
            while (true) {
                for (int begin = i;; i++) {
                    if (chars[i] == '\"') {
                        if (result == null) {
                            result = sqlCommand.substring(begin, i);
                        } else {
                            result += sqlCommand.substring(begin - 1, i);
                        }
                        break;
                    }
                }
                if (chars[++i] != '\"') {
                    break;
                }
                i++;
            }
            currentToken = StringUtils.cache(result);
            parseIndex = i;
            currentTokenQuoted = true;
            currentTokenType = IDENTIFIER;
            return;
        }
        case CHAR_SPECIAL_2:
            if (types[i] == CHAR_SPECIAL_2) {
                i++;
            }
            currentToken = sqlCommand.substring(start, i);
            currentTokenType = getSpecialType(currentToken);
            parseIndex = i;
            return;
        case CHAR_SPECIAL_1:
            currentToken = sqlCommand.substring(start, i);
            currentTokenType = getSpecialType(currentToken);
            parseIndex = i;
            return;
        case CHAR_VALUE:
            if (c == '0' && chars[i] == 'X') {
                // hex number
                long number = 0;
                start += 2;
                i++;
                while (true) {
                    c = chars[i];
                    if ((c < '0' || c > '9') && (c < 'A' || c > 'F')) {
                        checkLiterals(false);
                        currentValue = ValueInt.get((int) number);
                        currentTokenType = VALUE;
                        currentToken = "0";
                        parseIndex = i;
                        return;
                    }
                    number = (number << 4) + c -
                            (c >= 'A' ? ('A' - 0xa) : ('0'));
                    if (number > Integer.MAX_VALUE) {
                        readHexDecimal(start, i);
                        return;
                    }
                    i++;
                }
            }
            long number = c - '0';
            while (true) {
                c = chars[i];
                if (c < '0' || c > '9') {
                    if (c == '.' || c == 'E' || c == 'L') {
                        readDecimal(start, i);
                        break;
                    }
                    checkLiterals(false);
                    currentValue = ValueInt.get((int) number);
                    currentTokenType = VALUE;
                    currentToken = "0";
                    parseIndex = i;
                    break;
                }
                number = number * 10 + (c - '0');
                if (number > Integer.MAX_VALUE) {
                    readDecimal(start, i);
                    break;
                }
                i++;
            }
            return;
        case CHAR_DOT:
            if (types[i] != CHAR_VALUE) {
                currentTokenType = KEYWORD;
                currentToken = ".";
                parseIndex = i;
                return;
            }
            readDecimal(i - 1, i);
            return;
        case CHAR_STRING: {
            String result = null;
            while (true) {
                for (int begin = i;; i++) {
                    if (chars[i] == '\'') {
                        if (result == null) {
                            result = sqlCommand.substring(begin, i);
                        } else {
                            result += sqlCommand.substring(begin - 1, i);
                        }
                        break;
                    }
                }
                if (chars[++i] != '\'') {
                    break;
                }
                i++;
            }
            currentToken = "'";
            checkLiterals(true);
            currentValue = ValueString.get(StringUtils.cache(result),
                    database.getMode().treatEmptyStringsAsNull);
            parseIndex = i;
            currentTokenType = VALUE;
            return;
        }
        case CHAR_DOLLAR_QUOTED_STRING: {
            String result = null;
            int begin = i - 1;
            while (types[i] == CHAR_DOLLAR_QUOTED_STRING) {
                i++;
            }
            result = sqlCommand.substring(begin, i);
            currentToken = "'";
            checkLiterals(true);
            currentValue = ValueString.get(StringUtils.cache(result),
                    database.getMode().treatEmptyStringsAsNull);
            parseIndex = i;
            currentTokenType = VALUE;
            return;
        }
        case CHAR_END:
            currentToken = "";
            currentTokenType = END;
            parseIndex = i;
            return;
        default:
            throw getSyntaxError();
        }
    }

    private void readParameterIndex() {
        int i = parseIndex;

        char[] chars = sqlCommandChars;
        char c = chars[i++];
        long number = c - '0';
        while (true) {
            c = chars[i];
            if (c < '0' || c > '9') {
                currentValue = ValueInt.get((int) number);
                currentTokenType = VALUE;
                currentToken = "0";
                parseIndex = i;
                break;
            }
            number = number * 10 + (c - '0');
            if (number > Integer.MAX_VALUE) {
                throw DbException.getInvalidValueException(
                        "parameter index", number);
            }
            i++;
        }
    }

    private void checkLiterals(boolean text) {
        if (!literalsChecked && !session.getAllowLiterals()) {
            int allowed = database.getAllowLiterals();
            if (allowed == Constants.ALLOW_LITERALS_NONE ||
                    (text && allowed != Constants.ALLOW_LITERALS_ALL)) {
                throw DbException.get(ErrorCode.LITERALS_ARE_NOT_ALLOWED);
            }
        }
    }

    private void readHexDecimal(int start, int i) {
        char[] chars = sqlCommandChars;
        char c;
        do {
            c = chars[++i];
        } while ((c >= '0' && c <= '9') || (c >= 'A' && c <= 'F'));
        parseIndex = i;
        String sub = sqlCommand.substring(start, i);
        BigDecimal bd = new BigDecimal(new BigInteger(sub, 16));
        checkLiterals(false);
        currentValue = ValueDecimal.get(bd);
        currentTokenType = VALUE;
    }

    private void readDecimal(int start, int i) {
        char[] chars = sqlCommandChars;
        int[] types = characterTypes;
        // go until the first non-number
        while (true) {
            int t = types[i];
            if (t != CHAR_DOT && t != CHAR_VALUE) {
                break;
            }
            i++;
        }
        boolean containsE = false;
        if (chars[i] == 'E' || chars[i] == 'e') {
            containsE = true;
            i++;
            if (chars[i] == '+' || chars[i] == '-') {
                i++;
            }
            if (types[i] != CHAR_VALUE) {
                throw getSyntaxError();
            }
            while (types[++i] == CHAR_VALUE) {
                // go until the first non-number
            }
        }
        parseIndex = i;
        String sub = sqlCommand.substring(start, i);
        checkLiterals(false);
        if (!containsE && sub.indexOf('.') < 0) {
            BigInteger bi = new BigInteger(sub);
            if (bi.compareTo(ValueLong.MAX) <= 0) {
                // parse constants like "10000000L"
                if (chars[i] == 'L') {
                    parseIndex++;
                }
                currentValue = ValueLong.get(bi.longValue());
                currentTokenType = VALUE;
                return;
            }
        }
        BigDecimal bd;
        try {
            bd = new BigDecimal(sub);
        } catch (NumberFormatException e) {
            throw DbException.get(ErrorCode.DATA_CONVERSION_ERROR_1, e, sub);
        }
        currentValue = ValueDecimal.get(bd);
        currentTokenType = VALUE;
    }

    public Session getSession() {
        return session;
    }

    private void initialize(String sql) {
        if (sql == null) {
            sql = "";
        }
        originalSQL = sql;
        sqlCommand = sql;
        int len = sql.length() + 1;
        char[] command = new char[len];
        int[] types = new int[len];
        len--;
        sql.getChars(0, len, command, 0);
        boolean changed = false;
        command[len] = ' ';
        int startLoop = 0;
        int lastType = 0;
        for (int i = 0; i < len; i++) {
            char c = command[i];
            int type = 0;
            switch (c) {
            case '/':
                if (command[i + 1] == '*') {
                    // block comment
                    changed = true;
                    command[i] = ' ';
                    command[i + 1] = ' ';
                    startLoop = i;
                    i += 2;
                    checkRunOver(i, len, startLoop);
                    while (command[i] != '*' || command[i + 1] != '/') {
                        command[i++] = ' ';
                        checkRunOver(i, len, startLoop);
                    }
                    command[i] = ' ';
                    command[i + 1] = ' ';
                    i++;
                } else if (command[i + 1] == '/') {
                    // single line comment
                    changed = true;
                    startLoop = i;
                    while (true) {
                        c = command[i];
                        if (c == '\n' || c == '\r' || i >= len - 1) {
                            break;
                        }
                        command[i++] = ' ';
                        checkRunOver(i, len, startLoop);
                    }
                } else {
                    type = CHAR_SPECIAL_1;
                }
                break;
            case '-':
                if (command[i + 1] == '-') {
                    // single line comment
                    changed = true;
                    startLoop = i;
                    while (true) {
                        c = command[i];
                        if (c == '\n' || c == '\r' || i >= len - 1) {
                            break;
                        }
                        command[i++] = ' ';
                        checkRunOver(i, len, startLoop);
                    }
                } else {
                    type = CHAR_SPECIAL_1;
                }
                break;
            case '$':
                if (command[i + 1] == '$' && (i == 0 || command[i - 1] <= ' ')) {
                    // dollar quoted string
                    changed = true;
                    command[i] = ' ';
                    command[i + 1] = ' ';
                    startLoop = i;
                    i += 2;
                    checkRunOver(i, len, startLoop);
                    while (command[i] != '$' || command[i + 1] != '$') {
                        types[i++] = CHAR_DOLLAR_QUOTED_STRING;
                        checkRunOver(i, len, startLoop);
                    }
                    command[i] = ' ';
                    command[i + 1] = ' ';
                    i++;
                } else {
                    if (lastType == CHAR_NAME || lastType == CHAR_VALUE) {
                        // $ inside an identifier is supported
                        type = CHAR_NAME;
                    } else {
                        // but not at the start, to support PostgreSQL $1
                        type = CHAR_SPECIAL_1;
                    }
                }
                break;
            case '(':
            case ')':
            case '{':
            case '}':
            case '*':
            case ',':
            case ';':
            case '+':
            case '%':
            case '?':
            case '@':
            case ']':
                type = CHAR_SPECIAL_1;
                break;
            case '!':
            case '<':
            case '>':
            case '|':
            case '=':
            case ':':
            case '&':
            case '~':
                type = CHAR_SPECIAL_2;
                break;
            case '.':
                type = CHAR_DOT;
                break;
            case '\'':
                type = types[i] = CHAR_STRING;
                startLoop = i;
                while (command[++i] != '\'') {
                    checkRunOver(i, len, startLoop);
                }
                break;
            case '[':
                if (database.getMode().squareBracketQuotedNames) {
                    // SQL Server alias for "
                    command[i] = '"';
                    changed = true;
                    type = types[i] = CHAR_QUOTED;
                    startLoop = i;
                    while (command[++i] != ']') {
                        checkRunOver(i, len, startLoop);
                    }
                    command[i] = '"';
                } else {
                    type = CHAR_SPECIAL_1;
                }
                break;
            case '`':
                // MySQL alias for ", but not case sensitive
                command[i] = '"';
                changed = true;
                type = types[i] = CHAR_QUOTED;
                startLoop = i;
                while (command[++i] != '`') {
                    checkRunOver(i, len, startLoop);
                    c = command[i];
                    command[i] = Character.toUpperCase(c);
                }
                command[i] = '"';
                break;
            case '\"':
                type = types[i] = CHAR_QUOTED;
                startLoop = i;
                while (command[++i] != '\"') {
                    checkRunOver(i, len, startLoop);
                }
                break;
            case '_':
                type = CHAR_NAME;
                break;
            case '#':
                if (database.getMode().supportPoundSymbolForColumnNames) {
                    type = CHAR_NAME;
                    break;
                }
            default:
                if (c >= 'a' && c <= 'z') {
                    if (identifiersToUpper) {
                        command[i] = (char) (c - ('a' - 'A'));
                        changed = true;
                    }
                    type = CHAR_NAME;
                } else if (c >= 'A' && c <= 'Z') {
                    type = CHAR_NAME;
                } else if (c >= '0' && c <= '9') {
                    type = CHAR_VALUE;
                } else {
                    if (c <= ' ' || Character.isSpaceChar(c)) {
                        // whitespace
                    } else if (Character.isJavaIdentifierPart(c)) {
                        type = CHAR_NAME;
                        if (identifiersToUpper) {
                            char u = Character.toUpperCase(c);
                            if (u != c) {
                                command[i] = u;
                                changed = true;
                            }
                        }
                    } else {
                        type = CHAR_SPECIAL_1;
                    }
                }
            }
            types[i] = type;
            lastType = type;
        }
        sqlCommandChars = command;
        types[len] = CHAR_END;
        characterTypes = types;
        if (changed) {
            sqlCommand = new String(command);
        }
        parseIndex = 0;
    }

    private void checkRunOver(int i, int len, int startLoop) {
        if (i >= len) {
            parseIndex = startLoop;
            throw getSyntaxError();
        }
    }

    private int getSpecialType(String s) {
        char c0 = s.charAt(0);
        if (s.length() == 1) {
            switch (c0) {
            case '?':
            case '$':
                return PARAMETER;
            case '@':
                return AT;
            case '+':
                return PLUS;
            case '-':
                return MINUS;
            case '{':
            case '}':
            case '*':
            case '/':
            case '%':
            case ';':
            case ',':
            case ':':
            case '[':
            case ']':
            case '~':
                return KEYWORD;
            case '(':
                return OPEN;
            case ')':
                return CLOSE;
            case '<':
                return SMALLER;
            case '>':
                return BIGGER;
            case '=':
                return EQUAL;
            default:
                break;
            }
        } else if (s.length() == 2) {
            switch (c0) {
            case ':':
                if ("::".equals(s)) {
                    return KEYWORD;
                } else if (":=".equals(s)) {
                    return KEYWORD;
                }
                break;
            case '>':
                if (">=".equals(s)) {
                    return BIGGER_EQUAL;
                }
                break;
            case '<':
                if ("<=".equals(s)) {
                    return SMALLER_EQUAL;
                } else if ("<>".equals(s)) {
                    return NOT_EQUAL;
                }
                break;
            case '!':
                if ("!=".equals(s)) {
                    return NOT_EQUAL;
                } else if ("!~".equals(s)) {
                    return KEYWORD;
                }
                break;
            case '|':
                if ("||".equals(s)) {
                    return STRING_CONCAT;
                }
                break;
            case '&':
                if ("&&".equals(s)) {
                    return SPATIAL_INTERSECTS;
                }
                break;
            }
        }
        throw getSyntaxError();
    }

    private int getTokenType(String s) {
        int len = s.length();
        if (len == 0) {
            throw getSyntaxError();
        }
        if (!identifiersToUpper) {
            // if not yet converted to uppercase, do it now
            s = StringUtils.toUpperEnglish(s);
        }
        return getSaveTokenType(s, database.getMode().supportOffsetFetch);
    }

    private boolean isKeyword(String s) {
        if (!identifiersToUpper) {
            // if not yet converted to uppercase, do it now
            s = StringUtils.toUpperEnglish(s);
        }
        return isKeyword(s, false);
    }

    /**
     * Checks if this string is a SQL keyword.
     *
     * @param s                  the token to check
     * @param supportOffsetFetch if OFFSET and FETCH are keywords
     * @return true if it is a keyword
     */
    public static boolean isKeyword(String s, boolean supportOffsetFetch) {
        if (s == null || s.length() == 0) {
            return false;
        }
        return getSaveTokenType(s, supportOffsetFetch) != IDENTIFIER;
    }

    private static int getSaveTokenType(String s, boolean supportOffsetFetch) {
        switch (s.charAt(0)) {
        case 'C':
            if (s.equals("CHECK")) {
                return KEYWORD;
            }
            return getKeywordOrIdentifier(s, "CROSS", KEYWORD);
        case 'D':
            return getKeywordOrIdentifier(s, "DISTINCT", KEYWORD);
        case 'E':
            if ("EXCEPT".equals(s)) {
                return KEYWORD;
            }
            return getKeywordOrIdentifier(s, "EXISTS", KEYWORD);
        case 'F':
            if ("FROM".equals(s)) {
                return KEYWORD;
            } else if ("FOR".equals(s)) {
                return KEYWORD;
            } else if ("FULL".equals(s)) {
                return KEYWORD;
            } else if (supportOffsetFetch && "FETCH".equals(s)) {
                return KEYWORD;
            }
            return getKeywordOrIdentifier(s, "FALSE", FALSE);
        case 'G':
            return getKeywordOrIdentifier(s, "GROUP", KEYWORD);
        case 'H':
            return getKeywordOrIdentifier(s, "HAVING", KEYWORD);
        case 'I':
            if ("INNER".equals(s)) {
                return KEYWORD;
            } else if ("INTERSECT".equals(s)) {
                return KEYWORD;
            }
            return getKeywordOrIdentifier(s, "IS", KEYWORD);
        case 'J':
            return getKeywordOrIdentifier(s, "JOIN", KEYWORD);
        case 'L':
            if ("LIMIT".equals(s)) {
                return KEYWORD;
            }
            return getKeywordOrIdentifier(s, "LIKE", KEYWORD);
        case 'M':
            return getKeywordOrIdentifier(s, "MINUS", KEYWORD);
        case 'N':
            if ("NOT".equals(s)) {
                return KEYWORD;
            } else if ("NATURAL".equals(s)) {
                return KEYWORD;
            }
            return getKeywordOrIdentifier(s, "NULL", NULL);
        case 'O':
            if ("ON".equals(s)) {
                return KEYWORD;
            } else if (supportOffsetFetch && "OFFSET".equals(s)) {
                return KEYWORD;
            }
            return getKeywordOrIdentifier(s, "ORDER", KEYWORD);
        case 'P':
            return getKeywordOrIdentifier(s, "PRIMARY", KEYWORD);
        case 'R':
            return getKeywordOrIdentifier(s, "ROWNUM", ROWNUM);
        case 'S':
            return getKeywordOrIdentifier(s, "SELECT", KEYWORD);
        case 'T':
            return getKeywordOrIdentifier(s, "TRUE", TRUE);
        case 'U':
            if ("UNIQUE".equals(s)) {
                return KEYWORD;
            }
            return getKeywordOrIdentifier(s, "UNION", KEYWORD);
        case 'W':
            if ("WITH".equals(s)) {
                return KEYWORD;
            }
            return getKeywordOrIdentifier(s, "WHERE", KEYWORD);
        default:
            return IDENTIFIER;
        }
    }

    private static int getKeywordOrIdentifier(String s1, String s2,
            int keywordType) {
        if (s1.equals(s2)) {
            return keywordType;
        }
        return IDENTIFIER;
    }

    private Column parseColumnForTable(String columnName,
            boolean defaultNullable) {
        Column column;
        boolean isIdentity = readIf("IDENTITY");
        if (isIdentity || readIf("BIGSERIAL")) {
            // Check if any of them are disallowed in the current Mode
            if (isIdentity && session.getDatabase().getMode().
                    disallowedTypes.contains("IDENTITY")) {
                throw DbException.get(ErrorCode.UNKNOWN_DATA_TYPE_1,
                        currentToken);
            }
            column = new Column(columnName, Value.LONG);
            column.setOriginalSQL("IDENTITY");
            parseAutoIncrement(column);
            // PostgreSQL compatibility
            if (!database.getMode().serialColumnIsNotPK) {
                column.setPrimaryKey(true);
            }
        } else if (readIf("SERIAL")) {
            column = new Column(columnName, Value.INT);
            column.setOriginalSQL("SERIAL");
            parseAutoIncrement(column);
            // PostgreSQL compatibility
            if (!database.getMode().serialColumnIsNotPK) {
                column.setPrimaryKey(true);
            }
        } else {
            column = parseColumnWithType(columnName);
        }
        if (readIf("INVISIBLE")) {
            column.setVisible(false);
        } else if (readIf("VISIBLE")) {
            column.setVisible(true);
        }
        if (readIf("NOT")) {
            read("NULL");
            column.setNullable(false);
        } else if (readIf("NULL")) {
            column.setNullable(true);
        } else {
            // domains may be defined as not nullable
            column.setNullable(defaultNullable & column.isNullable());
        }
        if (readIf("AS")) {
            if (isIdentity) {
                getSyntaxError();
            }
            Expression expr = readExpression();
            column.setComputedExpression(expr);
        } else if (readIf("DEFAULT")) {
            Expression defaultExpression = readExpression();
            column.setDefaultExpression(session, defaultExpression);
        } else if (readIf("GENERATED")) {
            if (!readIf("ALWAYS")) {
                read("BY");
                read("DEFAULT");
            }
            read("AS");
            read("IDENTITY");
            long start = 1, increment = 1;
            if (readIf("(")) {
                read("START");
                readIf("WITH");
                start = readLong();
                readIf(",");
                if (readIf("INCREMENT")) {
                    readIf("BY");
                    increment = readLong();
                }
                read(")");
            }
            column.setPrimaryKey(true);
            column.setAutoIncrement(true, start, increment);
        }
        if (readIf("NOT")) {
            read("NULL");
            column.setNullable(false);
        } else {
            readIf("NULL");
        }
        if (readIf("AUTO_INCREMENT") || readIf("BIGSERIAL") || readIf("SERIAL")) {
            parseAutoIncrement(column);
            if (readIf("NOT")) {
                read("NULL");
            }
        } else if (readIf("IDENTITY")) {
            parseAutoIncrement(column);
            column.setPrimaryKey(true);
            if (readIf("NOT")) {
                read("NULL");
            }
        }
        if (readIf("NULL_TO_DEFAULT")) {
            column.setConvertNullToDefault(true);
        }
        if (readIf("SEQUENCE")) {
            Sequence sequence = readSequence();
            column.setSequence(sequence);
        }
        if (readIf("SELECTIVITY")) {
            int value = readPositiveInt();
            column.setSelectivity(value);
        }
        String comment = readCommentIf();
        if (comment != null) {
            column.setComment(comment);
        }
        return column;
    }

    private void parseAutoIncrement(Column column) {
        long start = 1, increment = 1;
        if (readIf("(")) {
            start = readLong();
            if (readIf(",")) {
                increment = readLong();
            }
            read(")");
        }
        column.setAutoIncrement(true, start, increment);
    }

    private String readCommentIf() {
        if (readIf("COMMENT")) {
            readIf("IS");
            return readString();
        }
        return null;
    }

    private Column parseColumnWithType(String columnName) {
        String original = currentToken;
        boolean regular = false;
        if (readIf("LONG")) {
            if (readIf("RAW")) {
                original += " RAW";
            }
        } else if (readIf("DOUBLE")) {
            if (readIf("PRECISION")) {
                original += " PRECISION";
            }
        } else if (readIf("CHARACTER")) {
            if (readIf("VARYING")) {
                original += " VARYING";
            }
        } else if (readIf("TIMESTAMP")) {
            if (readIf("WITH")) {
                // originally we used TIMEZONE, which turns out not to be
                // standards-compliant, but lets keep backwards compatibility
                if (readIf("TIMEZONE")) {
                    read("TIMEZONE");
                    original += " WITH TIMEZONE";
                } else {
                    read("TIME");
                    read("ZONE");
                    original += " WITH TIME ZONE";
                }
            }
        } else {
            regular = true;
        }
        long precision = -1;
        int displaySize = -1;
        String[] enumerators = null;
        int scale = -1;
        String comment = null;
        Column templateColumn = null;
        DataType dataType;
        if (!identifiersToUpper) {
            original = StringUtils.toUpperEnglish(original);
        }
        UserDataType userDataType = database.findUserDataType(original);
        if (userDataType != null) {
            templateColumn = userDataType.getColumn();
            dataType = DataType.getDataType(templateColumn.getType());
            comment = templateColumn.getComment();
            original = templateColumn.getOriginalSQL();
            precision = templateColumn.getPrecision();
            displaySize = templateColumn.getDisplaySize();
            scale = templateColumn.getScale();
            enumerators = templateColumn.getEnumerators();
        } else {
            dataType = DataType.getTypeByName(original);
            if (dataType == null || session.getDatabase().getMode().disallowedTypes.contains(original)) {
                throw DbException.get(ErrorCode.UNKNOWN_DATA_TYPE_1,
                        currentToken);
            }
        }
        if (database.getIgnoreCase() && dataType.type == Value.STRING &&
                !equalsToken("VARCHAR_CASESENSITIVE", original)) {
            original = "VARCHAR_IGNORECASE";
            dataType = DataType.getTypeByName(original);
        }
        if (regular) {
            read();
        }
        precision = precision == -1 ? dataType.defaultPrecision : precision;
        displaySize = displaySize == -1 ? dataType.defaultDisplaySize
                : displaySize;
        scale = scale == -1 ? dataType.defaultScale : scale;
        if (dataType.supportsPrecision || dataType.supportsScale) {
            if (readIf("(")) {
                if (!readIf("MAX")) {
                    long p = readLong();
                    if (readIf("K")) {
                        p *= 1024;
                    } else if (readIf("M")) {
                        p *= 1024 * 1024;
                    } else if (readIf("G")) {
                        p *= 1024 * 1024 * 1024;
                    }
                    if (p > Long.MAX_VALUE) {
                        p = Long.MAX_VALUE;
                    }
                    original += "(" + p;
                    // Oracle syntax
                    readIf("CHAR");
                    if (dataType.supportsScale) {
                        if (readIf(",")) {
                            scale = readInt();
                            original += ", " + scale;
                        } else {
                            // special case: TIMESTAMP(5) actually means
                            // TIMESTAMP(23, 5)
                            if (dataType.type == Value.TIMESTAMP) {
                                scale = MathUtils.convertLongToInt(p);
                                p = precision;
                            } else {
                                scale = 0;
                            }
                        }
                    }
                    precision = p;
                    displaySize = MathUtils.convertLongToInt(precision);
                    original += ")";
                }
                read(")");
            }
        } else if (dataType.type == Value.ENUM) {
            if (readIf("(")) {
                java.util.List<String> enumeratorList = new ArrayList<>();
                original += '(';
                String enumerator0 = readString();
                enumeratorList.add(enumerator0);
                original += "'" + enumerator0 + "'";
                while(readIf(",")) {
                    original += ',';
                    String enumeratorN = readString();
                    original += "'" + enumeratorN + "'";
                    enumeratorList.add(enumeratorN);
                }
                read(")");
                original += ')';
                enumerators = enumeratorList.toArray(new String[enumeratorList.size()]);
            }
            try {
                ValueEnum.check(enumerators);
            } catch(DbException e) {
                throw e.addSQL(original);
            }
        } else if (readIf("(")) {
            // Support for MySQL: INT(11), MEDIUMINT(8) and so on.
            // Just ignore the precision.
            readPositiveInt();
            read(")");
        }
        if (readIf("FOR")) {
            read("BIT");
            read("DATA");
            if (dataType.type == Value.STRING) {
                dataType = DataType.getTypeByName("BINARY");
            }
        }
        // MySQL compatibility
        readIf("UNSIGNED");
        int type = dataType.type;
        if (scale > precision) {
            throw DbException.get(ErrorCode.INVALID_VALUE_SCALE_PRECISION,
                    Integer.toString(scale), Long.toString(precision));
        }


        Column column = new Column(columnName, type, precision, scale,
            displaySize, enumerators);
        if (templateColumn != null) {
            column.setNullable(templateColumn.isNullable());
            column.setDefaultExpression(session,
                    templateColumn.getDefaultExpression());
            int selectivity = templateColumn.getSelectivity();
            if (selectivity != Constants.SELECTIVITY_DEFAULT) {
                column.setSelectivity(selectivity);
            }
            Expression checkConstraint = templateColumn.getCheckConstraint(
                    session, columnName);
            column.addCheckConstraint(session, checkConstraint);
        }
        column.setComment(comment);
        column.setOriginalSQL(original);
        return column;
    }

    private Prepared parseCreate() {
        boolean orReplace = false;
        if (readIf("OR")) {
            read("REPLACE");
            orReplace = true;
        }
        boolean force = readIf("FORCE");
        if (readIf("VIEW")) {
            return parseCreateView(force, orReplace);
        } else if (readIf("ALIAS")) {
            return parseCreateFunctionAlias(force);
        } else if (readIf("SEQUENCE")) {
            return parseCreateSequence();
        } else if (readIf("USER")) {
            return parseCreateUser();
        } else if (readIf("TRIGGER")) {
            return parseCreateTrigger(force);
        } else if (readIf("ROLE")) {
            return parseCreateRole();
        } else if (readIf("SCHEMA")) {
            return parseCreateSchema();
        } else if (readIf("CONSTANT")) {
            return parseCreateConstant();
        } else if (readIf("DOMAIN")) {
            return parseCreateUserDataType();
        } else if (readIf("TYPE")) {
            return parseCreateUserDataType();
        } else if (readIf("DATATYPE")) {
            return parseCreateUserDataType();
        } else if (readIf("AGGREGATE")) {
            return parseCreateAggregate(force);
        } else if (readIf("LINKED")) {
            return parseCreateLinkedTable(false, false, force);
        }
        // tables or linked tables
        boolean memory = false, cached = false;
        if (readIf("MEMORY")) {
            memory = true;
        } else if (readIf("CACHED")) {
            cached = true;
        }
        if (readIf("LOCAL")) {
            read("TEMPORARY");
            if (readIf("LINKED")) {
                return parseCreateLinkedTable(true, false, force);
            }
            read("TABLE");
            return parseCreateTable(true, false, cached);
        } else if (readIf("GLOBAL")) {
            read("TEMPORARY");
            if (readIf("LINKED")) {
                return parseCreateLinkedTable(true, true, force);
            }
            read("TABLE");
            return parseCreateTable(true, true, cached);
        } else if (readIf("TEMP") || readIf("TEMPORARY")) {
            if (readIf("LINKED")) {
                return parseCreateLinkedTable(true, true, force);
            }
            read("TABLE");
            return parseCreateTable(true, true, cached);
        } else if (readIf("TABLE")) {
            if (!cached && !memory) {
                cached = database.getDefaultTableType() == Table.TYPE_CACHED;
            }
            return parseCreateTable(false, false, cached);
        } else if (readIf("SYNONYM")) {
            return parseCreateSynonym(orReplace);
        } else {
            boolean hash = false, primaryKey = false;
            boolean unique = false, spatial = false;
            String indexName = null;
            Schema oldSchema = null;
            boolean ifNotExists = false;
            if (readIf("PRIMARY")) {
                read("KEY");
                if (readIf("HASH")) {
                    hash = true;
                }
                primaryKey = true;
                if (!isToken("ON")) {
                    ifNotExists = readIfNotExists();
                    indexName = readIdentifierWithSchema(null);
                    oldSchema = getSchema();
                }
            } else {
                if (readIf("UNIQUE")) {
                    unique = true;
                }
                if (readIf("HASH")) {
                    hash = true;
                }
                if (readIf("SPATIAL")) {
                    spatial = true;
                }
                if (readIf("INDEX")) {
                    if (!isToken("ON")) {
                        ifNotExists = readIfNotExists();
                        indexName = readIdentifierWithSchema(null);
                        oldSchema = getSchema();
                    }
                } else {
                    throw getSyntaxError();
                }
            }
            read("ON");
            String tableName = readIdentifierWithSchema();
            checkSchema(oldSchema);
            CreateIndex command = new CreateIndex(session, getSchema());
            command.setIfNotExists(ifNotExists);
            command.setPrimaryKey(primaryKey);
            command.setTableName(tableName);
            command.setUnique(unique);
            command.setIndexName(indexName);
            command.setComment(readCommentIf());
            read("(");
            command.setIndexColumns(parseIndexColumnList());

            if (readIf("USING")) {
                if (hash) {
                    throw getSyntaxError();
                }
                if (spatial) {
                    throw getSyntaxError();
                }
                if (readIf("BTREE")) {
                    // default
                } else if (readIf("RTREE")) {
                    spatial = true;
                } else if (readIf("HASH")) {
                    hash = true;
                } else {
                    throw getSyntaxError();
                }

            }
            command.setHash(hash);
            command.setSpatial(spatial);
            return command;
        }
    }

    /**
     * @return true if we expect to see a TABLE clause
     */
    private boolean addRoleOrRight(GrantRevoke command) {
        if (readIf("SELECT")) {
            command.addRight(Right.SELECT);
            return true;
        } else if (readIf("DELETE")) {
            command.addRight(Right.DELETE);
            return true;
        } else if (readIf("INSERT")) {
            command.addRight(Right.INSERT);
            return true;
        } else if (readIf("UPDATE")) {
            command.addRight(Right.UPDATE);
            return true;
        } else if (readIf("ALL")) {
            command.addRight(Right.ALL);
            return true;
        } else if (readIf("ALTER")) {
            read("ANY");
            read("SCHEMA");
            command.addRight(Right.ALTER_ANY_SCHEMA);
            command.addTable(null);
            return false;
        } else if (readIf("CONNECT")) {
            // ignore this right
            return true;
        } else if (readIf("RESOURCE")) {
            // ignore this right
            return true;
        } else {
            command.addRoleName(readUniqueIdentifier());
            return false;
        }
    }

    private GrantRevoke parseGrantRevoke(int operationType) {
        GrantRevoke command = new GrantRevoke(session);
        command.setOperationType(operationType);
        boolean tableClauseExpected = addRoleOrRight(command);
        while (readIf(",")) {
            addRoleOrRight(command);
            if (command.isRightMode() && command.isRoleMode()) {
                throw DbException
                        .get(ErrorCode.ROLES_AND_RIGHT_CANNOT_BE_MIXED);
            }
        }
        if (tableClauseExpected) {
            if (readIf("ON")) {
                if (readIf("SCHEMA")) {
                    Schema schema = database.getSchema(readAliasIdentifier());
                    command.setSchema(schema);
                } else {
                    do {
                        Table table = readTableOrView();
                        command.addTable(table);
                    } while (readIf(","));
                }
            }
        }
        if (operationType == CommandInterface.GRANT) {
            read("TO");
        } else {
            read("FROM");
        }
        command.setGranteeName(readUniqueIdentifier());
        return command;
    }

    private Select parseValues() {
        Select command = new Select(session);
        currentSelect = command;
        TableFilter filter = parseValuesTable(0);
        ArrayList<Expression> list = New.arrayList();
        list.add(new Wildcard(null, null));
        command.setExpressions(list);
        command.addTableFilter(filter, true);
        command.init();
        return command;
    }

    private TableFilter parseValuesTable(int orderInFrom) {
        Schema mainSchema = database.getSchema(Constants.SCHEMA_MAIN);
        TableFunction tf = (TableFunction) Function.getFunction(database,
                "TABLE");
        ArrayList<Column> columns = New.arrayList();
        ArrayList<ArrayList<Expression>> rows = New.arrayList();
        do {
            int i = 0;
            ArrayList<Expression> row = New.arrayList();
            boolean multiColumn = readIf("(");
            do {
                Expression expr = readExpression();
                expr = expr.optimize(session);
                int type = expr.getType();
                long prec;
                int scale, displaySize;
                Column column;
                String columnName = "C" + (i + 1);
                if (rows.size() == 0) {
                    if (type == Value.UNKNOWN) {
                        type = Value.STRING;
                    }
                    DataType dt = DataType.getDataType(type);
                    prec = dt.defaultPrecision;
                    scale = dt.defaultScale;
                    displaySize = dt.defaultDisplaySize;
                    column = new Column(columnName, type, prec, scale,
                            displaySize);
                    columns.add(column);
                }
                prec = expr.getPrecision();
                scale = expr.getScale();
                displaySize = expr.getDisplaySize();
                if (i >= columns.size()) {
                    throw DbException
                            .get(ErrorCode.COLUMN_COUNT_DOES_NOT_MATCH);
                }
                Column c = columns.get(i);
                type = Value.getHigherOrder(c.getType(), type);
                prec = Math.max(c.getPrecision(), prec);
                scale = Math.max(c.getScale(), scale);
                displaySize = Math.max(c.getDisplaySize(), displaySize);
                column = new Column(columnName, type, prec, scale, displaySize);
                columns.set(i, column);
                row.add(expr);
                i++;
            } while (multiColumn && readIf(","));
            if (multiColumn) {
                read(")");
            }
            rows.add(row);
        } while (readIf(","));
        int columnCount = columns.size();
        int rowCount = rows.size();
        for (int i = 0; i < rowCount; i++) {
            if (rows.get(i).size() != columnCount) {
                throw DbException.get(ErrorCode.COLUMN_COUNT_DOES_NOT_MATCH);
            }
        }
        for (int i = 0; i < columnCount; i++) {
            Column c = columns.get(i);
            if (c.getType() == Value.UNKNOWN) {
                c = new Column(c.getName(), Value.STRING, 0, 0, 0);
                columns.set(i, c);
            }
            Expression[] array = new Expression[rowCount];
            for (int j = 0; j < rowCount; j++) {
                array[j] = rows.get(j).get(i);
            }
            ExpressionList list = new ExpressionList(array);
            tf.setParameter(i, list);
        }
        tf.setColumns(columns);
        tf.doneWithParameters();
        Table table = new FunctionTable(mainSchema, session, tf, tf);
        TableFilter filter = new TableFilter(session, table, null,
                rightsChecked, currentSelect, orderInFrom,
                null);
        return filter;
    }

    private Call parseCall() {
        Call command = new Call(session);
        currentPrepared = command;
        command.setExpression(readExpression());
        return command;
    }

    private CreateRole parseCreateRole() {
        CreateRole command = new CreateRole(session);
        command.setIfNotExists(readIfNotExists());
        command.setRoleName(readUniqueIdentifier());
        return command;
    }

    private CreateSchema parseCreateSchema() {
        CreateSchema command = new CreateSchema(session);
        command.setIfNotExists(readIfNotExists());
        command.setSchemaName(readUniqueIdentifier());
        if (readIf("AUTHORIZATION")) {
            command.setAuthorization(readUniqueIdentifier());
        } else {
            command.setAuthorization(session.getUser().getName());
        }
        if (readIf("WITH")) {
            command.setTableEngineParams(readTableEngineParams());
        }
        return command;
    }

    private ArrayList<String> readTableEngineParams() {
        ArrayList<String> tableEngineParams = New.arrayList();
        do {
            tableEngineParams.add(readUniqueIdentifier());
        } while (readIf(","));
        return tableEngineParams;
    }

    private CreateSequence parseCreateSequence() {
        boolean ifNotExists = readIfNotExists();
        String sequenceName = readIdentifierWithSchema();
        CreateSequence command = new CreateSequence(session, getSchema());
        command.setIfNotExists(ifNotExists);
        command.setSequenceName(sequenceName);
        while (true) {
            if (readIf("START")) {
                readIf("WITH");
                command.setStartWith(readExpression());
            } else if (readIf("INCREMENT")) {
                readIf("BY");
                command.setIncrement(readExpression());
            } else if (readIf("MINVALUE")) {
                command.setMinValue(readExpression());
            } else if (readIf("NOMINVALUE")) {
                command.setMinValue(null);
            } else if (readIf("MAXVALUE")) {
                command.setMaxValue(readExpression());
            } else if (readIf("NOMAXVALUE")) {
                command.setMaxValue(null);
            } else if (readIf("CYCLE")) {
                command.setCycle(true);
            } else if (readIf("NOCYCLE")) {
                command.setCycle(false);
            } else if (readIf("NO")) {
                if (readIf("MINVALUE")) {
                    command.setMinValue(null);
                } else if (readIf("MAXVALUE")) {
                    command.setMaxValue(null);
                } else if (readIf("CYCLE")) {
                    command.setCycle(false);
                } else if (readIf("CACHE")) {
                    command.setCacheSize(ValueExpression.get(ValueLong.get(1)));
                } else {
                    break;
                }
            } else if (readIf("CACHE")) {
                command.setCacheSize(readExpression());
            } else if (readIf("NOCACHE")) {
                command.setCacheSize(ValueExpression.get(ValueLong.get(1)));
            } else if (readIf("BELONGS_TO_TABLE")) {
                command.setBelongsToTable(true);
            } else if (readIf("ORDER")) {
                // Oracle compatibility
            } else {
                break;
            }
        }
        return command;
    }

    private boolean readIfNotExists() {
        if (readIf("IF")) {
            read("NOT");
            read("EXISTS");
            return true;
        }
        return false;
    }

    private boolean readIfAffinity() {
        return readIf("AFFINITY") || readIf("SHARD");
    }

    private CreateConstant parseCreateConstant() {
        boolean ifNotExists = readIfNotExists();
        String constantName = readIdentifierWithSchema();
        Schema schema = getSchema();
        if (isKeyword(constantName)) {
            throw DbException.get(ErrorCode.CONSTANT_ALREADY_EXISTS_1,
                    constantName);
        }
        read("VALUE");
        Expression expr = readExpression();
        CreateConstant command = new CreateConstant(session, schema);
        command.setConstantName(constantName);
        command.setExpression(expr);
        command.setIfNotExists(ifNotExists);
        return command;
    }

    private CreateAggregate parseCreateAggregate(boolean force) {
        boolean ifNotExists = readIfNotExists();
        CreateAggregate command = new CreateAggregate(session);
        command.setForce(force);
        String name = readIdentifierWithSchema();
        if (isKeyword(name) || Function.getFunction(database, name) != null ||
                getAggregateType(name) >= 0) {
            throw DbException.get(ErrorCode.FUNCTION_ALIAS_ALREADY_EXISTS_1,
                    name);
        }
        command.setName(name);
        command.setSchema(getSchema());
        command.setIfNotExists(ifNotExists);
        read("FOR");
        command.setJavaClassMethod(readUniqueIdentifier());
        return command;
    }

    private CreateUserDataType parseCreateUserDataType() {
        boolean ifNotExists = readIfNotExists();
        CreateUserDataType command = new CreateUserDataType(session);
        command.setTypeName(readUniqueIdentifier());
        read("AS");
        Column col = parseColumnForTable("VALUE", true);
        if (readIf("CHECK")) {
            Expression expr = readExpression();
            col.addCheckConstraint(session, expr);
        }
        col.rename(null);
        command.setColumn(col);
        command.setIfNotExists(ifNotExists);
        return command;
    }

    private CreateTrigger parseCreateTrigger(boolean force) {
        boolean ifNotExists = readIfNotExists();
        String triggerName = readIdentifierWithSchema(null);
        Schema schema = getSchema();
        boolean insteadOf, isBefore;
        if (readIf("INSTEAD")) {
            read("OF");
            isBefore = true;
            insteadOf = true;
        } else if (readIf("BEFORE")) {
            insteadOf = false;
            isBefore = true;
        } else {
            read("AFTER");
            insteadOf = false;
            isBefore = false;
        }
        int typeMask = 0;
        boolean onRollback = false;
        do {
            if (readIf("INSERT")) {
                typeMask |= Trigger.INSERT;
            } else if (readIf("UPDATE")) {
                typeMask |= Trigger.UPDATE;
            } else if (readIf("DELETE")) {
                typeMask |= Trigger.DELETE;
            } else if (readIf("SELECT")) {
                typeMask |= Trigger.SELECT;
            } else if (readIf("ROLLBACK")) {
                onRollback = true;
            } else {
                throw getSyntaxError();
            }
        } while (readIf(","));
        read("ON");
        String tableName = readIdentifierWithSchema();
        checkSchema(schema);
        CreateTrigger command = new CreateTrigger(session, getSchema());
        command.setForce(force);
        command.setTriggerName(triggerName);
        command.setIfNotExists(ifNotExists);
        command.setInsteadOf(insteadOf);
        command.setBefore(isBefore);
        command.setOnRollback(onRollback);
        command.setTypeMask(typeMask);
        command.setTableName(tableName);
        if (readIf("FOR")) {
            read("EACH");
            read("ROW");
            command.setRowBased(true);
        } else {
            command.setRowBased(false);
        }
        if (readIf("QUEUE")) {
            command.setQueueSize(readPositiveInt());
        }
        command.setNoWait(readIf("NOWAIT"));
        if (readIf("AS")) {
            command.setTriggerSource(readString());
        } else {
            read("CALL");
            command.setTriggerClassName(readUniqueIdentifier());
        }
        return command;
    }

    private CreateUser parseCreateUser() {
        CreateUser command = new CreateUser(session);
        command.setIfNotExists(readIfNotExists());
        command.setUserName(readUniqueIdentifier());
        command.setComment(readCommentIf());
        if (readIf("PASSWORD")) {
            command.setPassword(readExpression());
        } else if (readIf("SALT")) {
            command.setSalt(readExpression());
            read("HASH");
            command.setHash(readExpression());
        } else if (readIf("IDENTIFIED")) {
            read("BY");
            // uppercase if not quoted
            command.setPassword(ValueExpression.get(ValueString
                    .get(readColumnIdentifier())));
        } else {
            throw getSyntaxError();
        }
        if (readIf("ADMIN")) {
            command.setAdmin(true);
        }
        return command;
    }

    private CreateFunctionAlias parseCreateFunctionAlias(boolean force) {
        boolean ifNotExists = readIfNotExists();
        final boolean newAliasSameNameAsBuiltin = Function.getFunction(database, currentToken) != null;
        String aliasName;
        if (database.isAllowBuiltinAliasOverride() && newAliasSameNameAsBuiltin) {
            aliasName = currentToken;
            schemaName = session.getCurrentSchemaName();
            read();
        } else {
            aliasName = readIdentifierWithSchema();
        }
        if (database.isAllowBuiltinAliasOverride() && newAliasSameNameAsBuiltin) {
            // fine
        } else if (isKeyword(aliasName) ||
                Function.getFunction(database, aliasName) != null ||
                getAggregateType(aliasName) >= 0) {
            throw DbException.get(ErrorCode.FUNCTION_ALIAS_ALREADY_EXISTS_1,
                    aliasName);
        }
        CreateFunctionAlias command = new CreateFunctionAlias(session,
                getSchema());
        command.setForce(force);
        command.setAliasName(aliasName);
        command.setIfNotExists(ifNotExists);
        command.setDeterministic(readIf("DETERMINISTIC"));
        command.setBufferResultSetToLocalTemp(!readIf("NOBUFFER"));
        if (readIf("AS")) {
            command.setSource(readString());
        } else {
            read("FOR");
            command.setJavaClassMethod(readUniqueIdentifier());
        }
        return command;
    }

    private Prepared parseWith() {
        List<TableView> viewsCreated = new ArrayList<>();
        readIf("RECURSIVE");
        
        // this WITH statement might not be temporary - allow optional keyword to tell us that
        // this keyword is a work in progress feature and will not be documented
        boolean isPersistent = readIf("PERSISTENT");
        
        // this WITH statement might not be temporary - it may part of a persistent view
        // as in CREATE VIEW abc AS WITH - this auto detects that condition
        if(session.isParsingView()){
            isPersistent = true;
        }
        
        do {
            viewsCreated.add(parseSingleCommonTableExpression(isPersistent));
        } while (readIf(","));

        Prepared p = null;

        if(isToken("SELECT")) {
            Query query = parseSelectUnion();
            query.setPrepareAlways(true);
            query.setNeverLazy(true);
            p = query;
        }
        else if(readIf("INSERT")) {
            p = parseInsert();
            p.setPrepareAlways(true);
        }
        else if(readIf("UPDATE")) {
            p = parseUpdate();
            p.setPrepareAlways(true);
        }
        else if(readIf("MERGE")) {
            p = parseMerge();
            p.setPrepareAlways(true);
        }
        else if(readIf("DELETE")) {
            p = parseDelete();
            p.setPrepareAlways(true);
        }
        else if(readIf("CREATE")) {
            if (!isToken("TABLE")){
                throw DbException.get(ErrorCode.SYNTAX_ERROR_1,
                        WITH_STATEMENT_SUPPORTS_LIMITED_STATEMENTS);

            }
            p = parseCreate();
            p.setPrepareAlways(true);
        }
        else {
            throw DbException.get(ErrorCode.SYNTAX_ERROR_1,
                    WITH_STATEMENT_SUPPORTS_LIMITED_STATEMENTS);
        }

        // clean up temporary views starting with last to first (in case of
        // dependencies) - but only if they are not persistent
        if(!isPersistent){
            Collections.reverse(viewsCreated);
            p.setCteCleanups(viewsCreated);
        }
        return p;
    }

    private TableView parseSingleCommonTableExpression(boolean isPersistent) {
        Session targetSession =  session; //isPersistent ? database.getSystemSession() :
        String tempViewName = readIdentifierWithSchema();
        Schema schema = getSchema();
        Table recursiveTable=null;
        ArrayList<Column> columns = New.arrayList();
        String[] cols = null;

        // column names are now optional - they can be inferred from the named
        // query if not supplied
        if (readIf("(")) {
            cols = parseColumnList();
            for (String c : cols) {
                // we don't really know the type of the column, so string will
                // have to do
                columns.add(new Column(c, Value.STRING));
            }
        }
        
        Table oldViewFound = targetSession.findLocalTempTable(tempViewName);
        if (oldViewFound != null && !isPersistent) {
            if (!(oldViewFound instanceof TableView)) {
                throw DbException.get(ErrorCode.TABLE_OR_VIEW_ALREADY_EXISTS_1,
                        tempViewName);
            }
            TableView tv = (TableView) oldViewFound;
            if (!tv.isTableExpression()) {
                throw DbException.get(ErrorCode.TABLE_OR_VIEW_ALREADY_EXISTS_1,
                        tempViewName);
            }
            targetSession.removeLocalTempTable(oldViewFound);
            oldViewFound=null;
        }
        // this table is created as a work around because recursive
        // table expressions need to reference something that look like
        // themselves
        // to work (its removed after creation in this method)
        // only create table data and table if we don't have a working CTE already
        if(oldViewFound == null){
            CreateTableData recursiveTableData = new CreateTableData();
            recursiveTableData.id = database.allocateObjectId();
            recursiveTableData.columns = columns;
            recursiveTableData.tableName = tempViewName;
            recursiveTableData.temporary = !isPersistent;
            recursiveTableData.persistData = true;
            recursiveTableData.persistIndexes = isPersistent;
            recursiveTableData.create = true;
            recursiveTableData.session = targetSession;
            recursiveTable = schema.createTable(recursiveTableData);
            targetSession.addLocalTempTable(recursiveTable);
        }
        List<Column> columnTemplateList;
        String[] querySQLOutput = new String[]{null};
        try {
            read("AS");
            read("(");
            Query withQuery = parseSelect();
            read(")");
            columnTemplateList = createQueryColumnTemplateList(cols, withQuery, querySQLOutput);

        } finally {
            if(recursiveTable!=null){
                targetSession.removeLocalTempTable(recursiveTable);
            }
        }
        // If it's persistent, a CTE and a TableView - return existing one, otherwise create new...
        if(oldViewFound!=null && isPersistent && oldViewFound instanceof TableView && oldViewFound.isTableExpression()){
            return (TableView) oldViewFound;
        }
        TableView view = createTemporarySessionView(tempViewName,
                querySQLOutput[0], columnTemplateList,
                true/* allowRecursiveQueryDetection */, true/* add to session */, isPersistent);
        
        return view;
    }

    /**
     * Creates a list of column templates from a query (usually from WITH query,
     * but could be any query)
     *
     * @param cols - an optional list of column names (can be specified by WITH
     *            clause overriding usual select names)
     * @param theQuery - the query object we want the column list for
     * @param querySQLOutput - array of length 1 to receive extra 'output' field
     *            in addition to return value - containing the SQL query of the
     *            Query object
     * @return a list of column object returned by withQuery
     */
    private static List<Column> createQueryColumnTemplateList(String[] cols,
            Query theQuery, String[] querySQLOutput) {
        List<Column> columnTemplateList = new ArrayList<>();
        theQuery.prepare();
        // array of length 1 to receive extra 'output' field in addition to
        // return value
        querySQLOutput[0] = StringUtils.cache(theQuery.getPlanSQL());
        ColumnNamer columnNamer = new ColumnNamer(theQuery.getSession());
        ArrayList<Expression> withExpressions = theQuery.getExpressions();
        for (int i = 0; i < withExpressions.size(); ++i) {
            Expression columnExp = withExpressions.get(i);
            // use the passed in column name if supplied, otherwise use alias (if found) otherwise use column name
            // derived from column expression
            String columnName = columnNamer.getColumnName(columnExp,i,cols);
            columnTemplateList.add(new Column(columnName,
                    columnExp.getType()));

        }
        return columnTemplateList;
    }

    private TableView createTemporarySessionView(String tempViewName,  String querySQL,
            List<Column> columnTemplateList, boolean allowRecursiveQueryDetection, 
            boolean addViewToSession, boolean isPersistent) {
        Session targetSession = session; //isPersistent ? database.getSystemSession() :
        Schema schema = getSchemaWithDefault();
        int id = database.allocateObjectId();
        // No easy way to determine if this is a recursive query up front, so we just compile
        // it twice - once without the flag set, and if we didn't see a recursive term,
        // then we just compile it again.
        TableView view = new TableView(schema, id, tempViewName, querySQL,
                parameters, columnTemplateList.toArray(new Column[0]), targetSession,
                allowRecursiveQueryDetection, false);
        if (!view.isRecursiveQueryDetected() && allowRecursiveQueryDetection) {
<<<<<<< HEAD
            targetSession.removeLocalTempTable(view);
=======
            session.removeLocalTempTable(view);
>>>>>>> 4c3f229b
            view = new TableView(schema, id, tempViewName, querySQL, parameters,
                    columnTemplateList.toArray(new Column[0]), targetSession,
                    false/* recursive */, false);
        }
        view.setTableExpression(true);
        view.setTemporary(!isPersistent);
        view.setHidden(true);
        if(addViewToSession){
            targetSession.addLocalTempTable(view);
        }
        view.setOnCommitDrop(false);
        return view;
    }

    private CreateView parseCreateView(boolean force, boolean orReplace) {
        boolean ifNotExists = readIfNotExists();
        String viewName = readIdentifierWithSchema();
        CreateView command = new CreateView(session, getSchema());
        this.createView = command;
        command.setViewName(viewName);
        command.setIfNotExists(ifNotExists);
        command.setComment(readCommentIf());
        command.setOrReplace(orReplace);
        command.setForce(force);
        if (readIf("(")) {
            String[] cols = parseColumnList();
            command.setColumnNames(cols);
        }
        String select = StringUtils.cache(sqlCommand
                .substring(parseIndex));
        read("AS");
        try {
            Query query;
            session.setParsingView(true);
            try {
                query = parseSelect();
                query.prepare();
            } finally {
                session.setParsingView(false);
            }
            command.setSelect(query);
        } catch (DbException e) {
            if (force) {
                command.setSelectSQL(select);
                while (currentTokenType != END) {
                    read();
                }
            } else {
                throw e;
            }
        }
        return command;
    }

    private TransactionCommand parseCheckpoint() {
        TransactionCommand command;
        if (readIf("SYNC")) {
            command = new TransactionCommand(session,
                    CommandInterface.CHECKPOINT_SYNC);
        } else {
            command = new TransactionCommand(session,
                    CommandInterface.CHECKPOINT);
        }
        return command;
    }

    private Prepared parseAlter() {
        if (readIf("TABLE")) {
            return parseAlterTable();
        } else if (readIf("USER")) {
            return parseAlterUser();
        } else if (readIf("INDEX")) {
            return parseAlterIndex();
        } else if (readIf("SCHEMA")) {
            return parseAlterSchema();
        } else if (readIf("SEQUENCE")) {
            return parseAlterSequence();
        } else if (readIf("VIEW")) {
            return parseAlterView();
        }
        throw getSyntaxError();
    }

    private void checkSchema(Schema old) {
        if (old != null && getSchema() != old) {
            throw DbException.get(ErrorCode.SCHEMA_NAME_MUST_MATCH);
        }
    }

    private AlterIndexRename parseAlterIndex() {
        boolean ifExists = readIfExists(false);
        String indexName = readIdentifierWithSchema();
        Schema old = getSchema();
        AlterIndexRename command = new AlterIndexRename(session);
        command.setOldSchema(old);
        command.setOldName(indexName);
        command.setIfExists(ifExists);
        read("RENAME");
        read("TO");
        String newName = readIdentifierWithSchema(old.getName());
        checkSchema(old);
        command.setNewName(newName);
        return command;
    }

    private AlterView parseAlterView() {
        AlterView command = new AlterView(session);
        boolean ifExists = readIfExists(false);
        command.setIfExists(ifExists);
        String viewName = readIdentifierWithSchema();
        Table tableView = getSchema().findTableOrView(session, viewName);
        if (!(tableView instanceof TableView) && !ifExists) {
            throw DbException.get(ErrorCode.VIEW_NOT_FOUND_1, viewName);
        }
        TableView view = (TableView) tableView;
        command.setView(view);
        read("RECOMPILE");
        return command;
    }

    private Prepared parseAlterSchema() {
        boolean ifExists = readIfExists(false);
        String schemaName = readIdentifierWithSchema();
        Schema old = getSchema();
        read("RENAME");
        read("TO");
        String newName = readIdentifierWithSchema(old.getName());
        Schema schema = findSchema(schemaName);
        if (schema == null) {
            if (ifExists) {
                return new NoOperation(session);
            }
            throw DbException.get(ErrorCode.SCHEMA_NOT_FOUND_1, schemaName);
        }
        AlterSchemaRename command = new AlterSchemaRename(session);
        command.setOldSchema(schema);
        checkSchema(old);
        command.setNewName(newName);
        return command;
    }

    private AlterSequence parseAlterSequence() {
        boolean ifExists = readIfExists(false);
        String sequenceName = readIdentifierWithSchema();
        AlterSequence command = new AlterSequence(session, getSchema());
        command.setSequenceName(sequenceName);
        command.setIfExists(ifExists);
        while (true) {
            if (readIf("RESTART")) {
                read("WITH");
                command.setStartWith(readExpression());
            } else if (readIf("INCREMENT")) {
                read("BY");
                command.setIncrement(readExpression());
            } else if (readIf("MINVALUE")) {
                command.setMinValue(readExpression());
            } else if (readIf("NOMINVALUE")) {
                command.setMinValue(null);
            } else if (readIf("MAXVALUE")) {
                command.setMaxValue(readExpression());
            } else if (readIf("NOMAXVALUE")) {
                command.setMaxValue(null);
            } else if (readIf("CYCLE")) {
                command.setCycle(true);
            } else if (readIf("NOCYCLE")) {
                command.setCycle(false);
            } else if (readIf("NO")) {
                if (readIf("MINVALUE")) {
                    command.setMinValue(null);
                } else if (readIf("MAXVALUE")) {
                    command.setMaxValue(null);
                } else if (readIf("CYCLE")) {
                    command.setCycle(false);
                } else if (readIf("CACHE")) {
                    command.setCacheSize(ValueExpression.get(ValueLong.get(1)));
                } else {
                    break;
                }
            } else if (readIf("CACHE")) {
                command.setCacheSize(readExpression());
            } else if (readIf("NOCACHE")) {
                command.setCacheSize(ValueExpression.get(ValueLong.get(1)));
            } else {
                break;
            }
        }
        return command;
    }

    private AlterUser parseAlterUser() {
        String userName = readUniqueIdentifier();
        if (readIf("SET")) {
            AlterUser command = new AlterUser(session);
            command.setType(CommandInterface.ALTER_USER_SET_PASSWORD);
            command.setUser(database.getUser(userName));
            if (readIf("PASSWORD")) {
                command.setPassword(readExpression());
            } else if (readIf("SALT")) {
                command.setSalt(readExpression());
                read("HASH");
                command.setHash(readExpression());
            } else {
                throw getSyntaxError();
            }
            return command;
        } else if (readIf("RENAME")) {
            read("TO");
            AlterUser command = new AlterUser(session);
            command.setType(CommandInterface.ALTER_USER_RENAME);
            command.setUser(database.getUser(userName));
            String newName = readUniqueIdentifier();
            command.setNewName(newName);
            return command;
        } else if (readIf("ADMIN")) {
            AlterUser command = new AlterUser(session);
            command.setType(CommandInterface.ALTER_USER_ADMIN);
            User user = database.getUser(userName);
            command.setUser(user);
            if (readIf("TRUE")) {
                command.setAdmin(true);
            } else if (readIf("FALSE")) {
                command.setAdmin(false);
            } else {
                throw getSyntaxError();
            }
            return command;
        }
        throw getSyntaxError();
    }

    private void readIfEqualOrTo() {
        if (!readIf("=")) {
            readIf("TO");
        }
    }

    private Prepared parseSet() {
        if (readIf("@")) {
            Set command = new Set(session, SetTypes.VARIABLE);
            command.setString(readAliasIdentifier());
            readIfEqualOrTo();
            command.setExpression(readExpression());
            return command;
        } else if (readIf("AUTOCOMMIT")) {
            readIfEqualOrTo();
            boolean value = readBooleanSetting();
            int setting = value ? CommandInterface.SET_AUTOCOMMIT_TRUE
                    : CommandInterface.SET_AUTOCOMMIT_FALSE;
            return new TransactionCommand(session, setting);
        } else if (readIf("MVCC")) {
            readIfEqualOrTo();
            boolean value = readBooleanSetting();
            Set command = new Set(session, SetTypes.MVCC);
            command.setInt(value ? 1 : 0);
            return command;
        } else if (readIf("EXCLUSIVE")) {
            readIfEqualOrTo();
            Set command = new Set(session, SetTypes.EXCLUSIVE);
            command.setExpression(readExpression());
            return command;
        } else if (readIf("IGNORECASE")) {
            readIfEqualOrTo();
            boolean value = readBooleanSetting();
            Set command = new Set(session, SetTypes.IGNORECASE);
            command.setInt(value ? 1 : 0);
            return command;
        } else if (readIf("PASSWORD")) {
            readIfEqualOrTo();
            AlterUser command = new AlterUser(session);
            command.setType(CommandInterface.ALTER_USER_SET_PASSWORD);
            command.setUser(session.getUser());
            command.setPassword(readExpression());
            return command;
        } else if (readIf("SALT")) {
            readIfEqualOrTo();
            AlterUser command = new AlterUser(session);
            command.setType(CommandInterface.ALTER_USER_SET_PASSWORD);
            command.setUser(session.getUser());
            command.setSalt(readExpression());
            read("HASH");
            command.setHash(readExpression());
            return command;
        } else if (readIf("MODE")) {
            readIfEqualOrTo();
            Set command = new Set(session, SetTypes.MODE);
            command.setString(readAliasIdentifier());
            return command;
        } else if (readIf("COMPRESS_LOB")) {
            readIfEqualOrTo();
            Set command = new Set(session, SetTypes.COMPRESS_LOB);
            if (currentTokenType == VALUE) {
                command.setString(readString());
            } else {
                command.setString(readUniqueIdentifier());
            }
            return command;
        } else if (readIf("DATABASE")) {
            readIfEqualOrTo();
            read("COLLATION");
            return parseSetCollation();
        } else if (readIf("COLLATION")) {
            readIfEqualOrTo();
            return parseSetCollation();
        } else if (readIf("BINARY_COLLATION")) {
            readIfEqualOrTo();
            return parseSetBinaryCollation();
        } else if (readIf("CLUSTER")) {
            readIfEqualOrTo();
            Set command = new Set(session, SetTypes.CLUSTER);
            command.setString(readString());
            return command;
        } else if (readIf("DATABASE_EVENT_LISTENER")) {
            readIfEqualOrTo();
            Set command = new Set(session, SetTypes.DATABASE_EVENT_LISTENER);
            command.setString(readString());
            return command;
        } else if (readIf("ALLOW_LITERALS")) {
            readIfEqualOrTo();
            Set command = new Set(session, SetTypes.ALLOW_LITERALS);
            if (readIf("NONE")) {
                command.setInt(Constants.ALLOW_LITERALS_NONE);
            } else if (readIf("ALL")) {
                command.setInt(Constants.ALLOW_LITERALS_ALL);
            } else if (readIf("NUMBERS")) {
                command.setInt(Constants.ALLOW_LITERALS_NUMBERS);
            } else {
                command.setInt(readPositiveInt());
            }
            return command;
        } else if (readIf("DEFAULT_TABLE_TYPE")) {
            readIfEqualOrTo();
            Set command = new Set(session, SetTypes.DEFAULT_TABLE_TYPE);
            if (readIf("MEMORY")) {
                command.setInt(Table.TYPE_MEMORY);
            } else if (readIf("CACHED")) {
                command.setInt(Table.TYPE_CACHED);
            } else {
                command.setInt(readPositiveInt());
            }
            return command;
        } else if (readIf("CREATE")) {
            readIfEqualOrTo();
            // Derby compatibility (CREATE=TRUE in the database URL)
            read();
            return new NoOperation(session);
        } else if (readIf("HSQLDB.DEFAULT_TABLE_TYPE")) {
            readIfEqualOrTo();
            read();
            return new NoOperation(session);
        } else if (readIf("PAGE_STORE")) {
            readIfEqualOrTo();
            read();
            return new NoOperation(session);
        } else if (readIf("CACHE_TYPE")) {
            readIfEqualOrTo();
            read();
            return new NoOperation(session);
        } else if (readIf("FILE_LOCK")) {
            readIfEqualOrTo();
            read();
            return new NoOperation(session);
        } else if (readIf("DB_CLOSE_ON_EXIT")) {
            readIfEqualOrTo();
            read();
            return new NoOperation(session);
        } else if (readIf("AUTO_SERVER")) {
            readIfEqualOrTo();
            read();
            return new NoOperation(session);
        } else if (readIf("AUTO_SERVER_PORT")) {
            readIfEqualOrTo();
            read();
            return new NoOperation(session);
        } else if (readIf("AUTO_RECONNECT")) {
            readIfEqualOrTo();
            read();
            return new NoOperation(session);
        } else if (readIf("ASSERT")) {
            readIfEqualOrTo();
            read();
            return new NoOperation(session);
        } else if (readIf("ACCESS_MODE_DATA")) {
            readIfEqualOrTo();
            read();
            return new NoOperation(session);
        } else if (readIf("OPEN_NEW")) {
            readIfEqualOrTo();
            read();
            return new NoOperation(session);
        } else if (readIf("JMX")) {
            readIfEqualOrTo();
            read();
            return new NoOperation(session);
        } else if (readIf("PAGE_SIZE")) {
            readIfEqualOrTo();
            read();
            return new NoOperation(session);
        } else if (readIf("RECOVER")) {
            readIfEqualOrTo();
            read();
            return new NoOperation(session);
        } else if (readIf("NAMES")) {
            // Quercus PHP MySQL driver compatibility
            readIfEqualOrTo();
            read();
            return new NoOperation(session);
        } else if (readIf("SCHEMA")) {
            readIfEqualOrTo();
            Set command = new Set(session, SetTypes.SCHEMA);
            command.setString(readAliasIdentifier());
            return command;
        } else if (readIf("DATESTYLE")) {
            // PostgreSQL compatibility
            readIfEqualOrTo();
            if (!readIf("ISO")) {
                String s = readString();
                if (!equalsToken(s, "ISO")) {
                    throw getSyntaxError();
                }
            }
            return new NoOperation(session);
        } else if (readIf("SEARCH_PATH") ||
                readIf(SetTypes.getTypeName(SetTypes.SCHEMA_SEARCH_PATH))) {
            readIfEqualOrTo();
            Set command = new Set(session, SetTypes.SCHEMA_SEARCH_PATH);
            ArrayList<String> list = New.arrayList();
            list.add(readAliasIdentifier());
            while (readIf(",")) {
                list.add(readAliasIdentifier());
            }
            String[] schemaNames = new String[list.size()];
            list.toArray(schemaNames);
            command.setStringArray(schemaNames);
            return command;
        } else if (readIf("JAVA_OBJECT_SERIALIZER")) {
            readIfEqualOrTo();
            return parseSetJavaObjectSerializer();
        } else {
            if (isToken("LOGSIZE")) {
                // HSQLDB compatibility
                currentToken = SetTypes.getTypeName(SetTypes.MAX_LOG_SIZE);
            }
            if (isToken("FOREIGN_KEY_CHECKS")) {
                // MySQL compatibility
                currentToken = SetTypes
                        .getTypeName(SetTypes.REFERENTIAL_INTEGRITY);
            }
            int type = SetTypes.getType(currentToken);
            if (type < 0) {
                throw getSyntaxError();
            }
            read();
            readIfEqualOrTo();
            Set command = new Set(session, type);
            command.setExpression(readExpression());
            return command;
        }
    }

    private Prepared parseUse() {
        readIfEqualOrTo();
        Set command = new Set(session, SetTypes.SCHEMA);
        command.setString(readAliasIdentifier());
        return command;
    }

    private Set parseSetCollation() {
        Set command = new Set(session, SetTypes.COLLATION);
        String name = readAliasIdentifier();
        command.setString(name);
        if (equalsToken(name, CompareMode.OFF)) {
            return command;
        }
        Collator coll = CompareMode.getCollator(name);
        if (coll == null) {
            throw DbException.getInvalidValueException("collation", name);
        }
        if (readIf("STRENGTH")) {
            if (readIf("PRIMARY")) {
                command.setInt(Collator.PRIMARY);
            } else if (readIf("SECONDARY")) {
                command.setInt(Collator.SECONDARY);
            } else if (readIf("TERTIARY")) {
                command.setInt(Collator.TERTIARY);
            } else if (readIf("IDENTICAL")) {
                command.setInt(Collator.IDENTICAL);
            }
        } else {
            command.setInt(coll.getStrength());
        }
        return command;
    }

    private Set parseSetBinaryCollation() {
        Set command = new Set(session, SetTypes.BINARY_COLLATION);
        String name = readAliasIdentifier();
        command.setString(name);
        if (equalsToken(name, CompareMode.UNSIGNED) ||
                equalsToken(name, CompareMode.SIGNED)) {
            return command;
        }
        throw DbException.getInvalidValueException("BINARY_COLLATION", name);
    }

    private Set parseSetJavaObjectSerializer() {
        Set command = new Set(session, SetTypes.JAVA_OBJECT_SERIALIZER);
        String name = readString();
        command.setString(name);
        return command;
    }

    private RunScriptCommand parseRunScript() {
        RunScriptCommand command = new RunScriptCommand(session);
        read("FROM");
        command.setFileNameExpr(readExpression());
        if (readIf("COMPRESSION")) {
            command.setCompressionAlgorithm(readUniqueIdentifier());
        }
        if (readIf("CIPHER")) {
            command.setCipher(readUniqueIdentifier());
            if (readIf("PASSWORD")) {
                command.setPassword(readExpression());
            }
        }
        if (readIf("CHARSET")) {
            command.setCharset(Charset.forName(readString()));
        }
        return command;
    }

    private ScriptCommand parseScript() {
        ScriptCommand command = new ScriptCommand(session);
        boolean data = true, passwords = true, settings = true;
        boolean dropTables = false, simple = false;
        if (readIf("SIMPLE")) {
            simple = true;
        }
        if (readIf("NODATA")) {
            data = false;
        }
        if (readIf("NOPASSWORDS")) {
            passwords = false;
        }
        if (readIf("NOSETTINGS")) {
            settings = false;
        }
        if (readIf("DROP")) {
            dropTables = true;
        }
        if (readIf("BLOCKSIZE")) {
            long blockSize = readLong();
            command.setLobBlockSize(blockSize);
        }
        command.setData(data);
        command.setPasswords(passwords);
        command.setSettings(settings);
        command.setDrop(dropTables);
        command.setSimple(simple);
        if (readIf("TO")) {
            command.setFileNameExpr(readExpression());
            if (readIf("COMPRESSION")) {
                command.setCompressionAlgorithm(readUniqueIdentifier());
            }
            if (readIf("CIPHER")) {
                command.setCipher(readUniqueIdentifier());
                if (readIf("PASSWORD")) {
                    command.setPassword(readExpression());
                }
            }
            if (readIf("CHARSET")) {
                command.setCharset(Charset.forName(readString()));
            }
        }
        if (readIf("SCHEMA")) {
            HashSet<String> schemaNames = New.hashSet();
            do {
                schemaNames.add(readUniqueIdentifier());
            } while (readIf(","));
            command.setSchemaNames(schemaNames);
        } else if (readIf("TABLE")) {
            ArrayList<Table> tables = New.arrayList();
            do {
                tables.add(readTableOrView());
            } while (readIf(","));
            command.setTables(tables);
        }
        return command;
    }

    private Table readTableOrView() {
        return readTableOrView(readIdentifierWithSchema(null));
    }

    private Table readTableOrView(String tableName) {
        // same algorithm than readSequence
        if (schemaName != null) {
            return getSchema().getTableOrView(session, tableName);
        }
        Table table = database.getSchema(session.getCurrentSchemaName())
                .resolveTableOrView(session, tableName);
        if (table != null) {
            return table;
        }
        String[] schemaNames = session.getSchemaSearchPath();
        if (schemaNames != null) {
            for (String name : schemaNames) {
                Schema s = database.getSchema(name);
                table = s.resolveTableOrView(session, tableName);
                if (table != null) {
                    return table;
                }
            }
        }
        throw DbException.get(ErrorCode.TABLE_OR_VIEW_NOT_FOUND_1, tableName);
    }

    private FunctionAlias findFunctionAlias(String schema, String aliasName) {
        FunctionAlias functionAlias = database.getSchema(schema).findFunction(
                aliasName);
        if (functionAlias != null) {
            return functionAlias;
        }
        String[] schemaNames = session.getSchemaSearchPath();
        if (schemaNames != null) {
            for (String n : schemaNames) {
                functionAlias = database.getSchema(n).findFunction(aliasName);
                if (functionAlias != null) {
                    return functionAlias;
                }
            }
        }
        return null;
    }

    private Sequence findSequence(String schema, String sequenceName) {
        Sequence sequence = database.getSchema(schema).findSequence(
                sequenceName);
        if (sequence != null) {
            return sequence;
        }
        String[] schemaNames = session.getSchemaSearchPath();
        if (schemaNames != null) {
            for (String n : schemaNames) {
                sequence = database.getSchema(n).findSequence(sequenceName);
                if (sequence != null) {
                    return sequence;
                }
            }
        }
        return null;
    }

    private Sequence readSequence() {
        // same algorithm as readTableOrView
        String sequenceName = readIdentifierWithSchema(null);
        if (schemaName != null) {
            return getSchema().getSequence(sequenceName);
        }
        Sequence sequence = findSequence(session.getCurrentSchemaName(),
                sequenceName);
        if (sequence != null) {
            return sequence;
        }
        throw DbException.get(ErrorCode.SEQUENCE_NOT_FOUND_1, sequenceName);
    }

    private Prepared parseAlterTable() {
        boolean ifTableExists = readIfExists(false);
        String tableName = readIdentifierWithSchema();
        Schema schema = getSchema();
        if (readIf("ADD")) {
            Prepared command = parseAlterTableAddConstraintIf(tableName,
                    schema, ifTableExists);
            if (command != null) {
                return command;
            }
            return parseAlterTableAddColumn(tableName, schema, ifTableExists);
        } else if (readIf("SET")) {
            read("REFERENTIAL_INTEGRITY");
            int type = CommandInterface.ALTER_TABLE_SET_REFERENTIAL_INTEGRITY;
            boolean value = readBooleanSetting();
            AlterTableSet command = new AlterTableSet(session,
                    schema, type, value);
            command.setTableName(tableName);
            command.setIfTableExists(ifTableExists);
            if (readIf("CHECK")) {
                command.setCheckExisting(true);
            } else if (readIf("NOCHECK")) {
                command.setCheckExisting(false);
            }
            return command;
        } else if (readIf("RENAME")) {
            if (readIf("COLUMN")) {
                // PostgreSQL syntax
                String columnName = readColumnIdentifier();
                read("TO");
                AlterTableRenameColumn command = new AlterTableRenameColumn(
                        session, schema);
                command.setTableName(tableName);
                command.setIfTableExists(ifTableExists);
                command.setOldColumnName(columnName);
                String newName = readColumnIdentifier();
                command.setNewColumnName(newName);
                return command;
            } else if (readIf("CONSTRAINT")) {
                String constraintName = readIdentifierWithSchema(schema.getName());
                checkSchema(schema);
                read("TO");
                AlterTableRenameConstraint command = new AlterTableRenameConstraint(
                        session, schema);
                command.setConstraintName(constraintName);
                String newName = readColumnIdentifier();
                command.setNewConstraintName(newName);
                return commandIfTableExists(schema, tableName, ifTableExists, command);
            } else {
                read("TO");
                String newName = readIdentifierWithSchema(schema.getName());
                checkSchema(schema);
                AlterTableRename command = new AlterTableRename(session,
                        getSchema());
                command.setOldTableName(tableName);
                command.setNewTableName(newName);
                command.setIfTableExists(ifTableExists);
                command.setHidden(readIf("HIDDEN"));
                return command;
            }
        } else if (readIf("DROP")) {
            if (readIf("CONSTRAINT")) {
                boolean ifExists = readIfExists(false);
                String constraintName = readIdentifierWithSchema(schema.getName());
                ifExists = readIfExists(ifExists);
                checkSchema(schema);
                AlterTableDropConstraint command = new AlterTableDropConstraint(
                        session, getSchema(), ifExists);
                command.setConstraintName(constraintName);
                return commandIfTableExists(schema, tableName, ifTableExists, command);
            } else if (readIf("FOREIGN")) {
                // MySQL compatibility
                read("KEY");
                String constraintName = readIdentifierWithSchema(schema.getName());
                checkSchema(schema);
                AlterTableDropConstraint command = new AlterTableDropConstraint(
                        session, getSchema(), false);
                command.setConstraintName(constraintName);
                return commandIfTableExists(schema, tableName, ifTableExists, command);
            } else if (readIf("INDEX")) {
                // MySQL compatibility
                String indexOrConstraintName = readIdentifierWithSchema();
                final SchemaCommand command;
                if (schema.findIndex(session, indexOrConstraintName) != null) {
                    DropIndex dropIndexCommand = new DropIndex(session, getSchema());
                    dropIndexCommand.setIndexName(indexOrConstraintName);
                    command = dropIndexCommand;
                } else {
                    AlterTableDropConstraint dropCommand = new AlterTableDropConstraint(
                            session, getSchema(), false/*ifExists*/);
                    dropCommand.setConstraintName(indexOrConstraintName);
                    command = dropCommand;
                }
                return commandIfTableExists(schema, tableName, ifTableExists, command);
            } else if (readIf("PRIMARY")) {
                read("KEY");
                Table table = tableIfTableExists(schema, tableName, ifTableExists);
                if (table == null) {
                    return new NoOperation(session);
                }
                Index idx = table.getPrimaryKey();
                DropIndex command = new DropIndex(session, schema);
                command.setIndexName(idx.getName());
                return command;
            } else {
                readIf("COLUMN");
                boolean ifExists = readIfExists(false);
                AlterTableAlterColumn command = new AlterTableAlterColumn(
                        session, schema);
                command.setType(CommandInterface.ALTER_TABLE_DROP_COLUMN);
                ArrayList<Column> columnsToRemove = New.arrayList();
                Table table = tableIfTableExists(schema, tableName, ifTableExists);
                do {
                    String columnName = readColumnIdentifier();
                    if (table == null) {
                        return new NoOperation(session);
                    }
                    if (ifExists && !table.doesColumnExist(columnName)) {
                        return new NoOperation(session);
                    }
                    Column column = table.getColumn(columnName);
                    columnsToRemove.add(column);
                } while (readIf(","));
                command.setTableName(tableName);
                command.setIfTableExists(ifTableExists);
                command.setColumnsToRemove(columnsToRemove);
                return command;
            }
        } else if (readIf("CHANGE")) {
            // MySQL compatibility
            readIf("COLUMN");
            String columnName = readColumnIdentifier();
            String newColumnName = readColumnIdentifier();
            Column column = columnIfTableExists(schema, tableName, columnName, ifTableExists);
            boolean nullable = column == null ? true : column.isNullable();
            // new column type ignored. RENAME and MODIFY are
            // a single command in MySQL but two different commands in H2.
            parseColumnForTable(newColumnName, nullable);
            AlterTableRenameColumn command = new AlterTableRenameColumn(session, schema);
            command.setTableName(tableName);
            command.setIfTableExists(ifTableExists);
            command.setOldColumnName(columnName);
            command.setNewColumnName(newColumnName);
            return command;
        } else if (readIf("MODIFY")) {
            // MySQL compatibility
            readIf("COLUMN");
            String columnName = readColumnIdentifier();
            if ((isToken("NOT") || isToken("NULL"))) {
                AlterTableAlterColumn command = new AlterTableAlterColumn(
                        session, schema);
                command.setTableName(tableName);
                command.setIfTableExists(ifTableExists);
                Column column = columnIfTableExists(schema, tableName, columnName, ifTableExists);
                command.setOldColumn(column);
                if (readIf("NOT")) {
                    command.setType(CommandInterface.ALTER_TABLE_ALTER_COLUMN_NOT_NULL);
                } else {
                    read("NULL");
                    command.setType(CommandInterface.ALTER_TABLE_ALTER_COLUMN_NULL);
                }
                return command;
            } else {
                return parseAlterTableAlterColumnType(schema, tableName, columnName, ifTableExists);
            }
        } else if (readIf("ALTER")) {
            readIf("COLUMN");
            String columnName = readColumnIdentifier();
            Column column = columnIfTableExists(schema, tableName, columnName, ifTableExists);
            if (readIf("RENAME")) {
                read("TO");
                AlterTableRenameColumn command = new AlterTableRenameColumn(
                        session, schema);
                command.setTableName(tableName);
                command.setIfTableExists(ifTableExists);
                command.setOldColumnName(columnName);
                String newName = readColumnIdentifier();
                command.setNewColumnName(newName);
                return command;
            } else if (readIf("DROP")) {
                // PostgreSQL compatibility
                if (readIf("DEFAULT")) {
                    AlterTableAlterColumn command = new AlterTableAlterColumn(
                            session, schema);
                    command.setTableName(tableName);
                    command.setIfTableExists(ifTableExists);
                    command.setOldColumn(column);
                    command.setType(CommandInterface.ALTER_TABLE_ALTER_COLUMN_DEFAULT);
                    command.setDefaultExpression(null);
                    return command;
                }
                read("NOT");
                read("NULL");
                AlterTableAlterColumn command = new AlterTableAlterColumn(
                        session, schema);
                command.setTableName(tableName);
                command.setIfTableExists(ifTableExists);
                command.setOldColumn(column);
                command.setType(CommandInterface.ALTER_TABLE_ALTER_COLUMN_NULL);
                return command;
            } else if (readIf("TYPE")) {
                // PostgreSQL compatibility
                return parseAlterTableAlterColumnType(schema, tableName,
                        columnName, ifTableExists);
            } else if (readIf("SET")) {
                if (readIf("DATA")) {
                    // Derby compatibility
                    read("TYPE");
                    return parseAlterTableAlterColumnType(schema, tableName, columnName,
                            ifTableExists);
                }
                AlterTableAlterColumn command = new AlterTableAlterColumn(
                        session, schema);
                command.setTableName(tableName);
                command.setIfTableExists(ifTableExists);
                command.setOldColumn(column);
                if (readIf("NULL")) {
                    command.setType(CommandInterface.ALTER_TABLE_ALTER_COLUMN_NULL);
                    return command;
                } else if (readIf("NOT")) {
                    read("NULL");
                    command.setType(CommandInterface.ALTER_TABLE_ALTER_COLUMN_NOT_NULL);
                    return command;
                } else if (readIf("DEFAULT")) {
                    Expression defaultExpression = readExpression();
                    command.setType(CommandInterface.ALTER_TABLE_ALTER_COLUMN_DEFAULT);
                    command.setDefaultExpression(defaultExpression);
                    return command;
                } else if (readIf("INVISIBLE")) {
                    command.setType(CommandInterface.ALTER_TABLE_ALTER_COLUMN_VISIBILITY);
                    command.setVisible(false);
                    return command;
                } else if (readIf("VISIBLE")) {
                    command.setType(CommandInterface.ALTER_TABLE_ALTER_COLUMN_VISIBILITY);
                    command.setVisible(true);
                    return command;
                }
            } else if (readIf("RESTART")) {
                readIf("WITH");
                Expression start = readExpression();
                AlterSequence command = new AlterSequence(session, schema);
                command.setColumn(column);
                command.setStartWith(start);
                return commandIfTableExists(schema, tableName, ifTableExists, command);
            } else if (readIf("SELECTIVITY")) {
                AlterTableAlterColumn command = new AlterTableAlterColumn(
                        session, schema);
                command.setTableName(tableName);
                command.setIfTableExists(ifTableExists);
                command.setType(CommandInterface.ALTER_TABLE_ALTER_COLUMN_SELECTIVITY);
                command.setOldColumn(column);
                command.setSelectivity(readExpression());
                return command;
            } else {
                return parseAlterTableAlterColumnType(schema, tableName,
                        columnName, ifTableExists);
            }
        }
        throw getSyntaxError();
    }

    private Table tableIfTableExists(Schema schema, String tableName, boolean ifTableExists) {
        Table table = schema.resolveTableOrView(session, tableName);
        if (table == null && !ifTableExists) {
            throw DbException.get(ErrorCode.TABLE_OR_VIEW_NOT_FOUND_1, tableName);
        }
        return table;
    }

    private Column columnIfTableExists(Schema schema, String tableName,
            String columnName, boolean ifTableExists) {
        Table table = tableIfTableExists(schema, tableName, ifTableExists);
        return table == null ? null : table.getColumn(columnName);
    }

    private Prepared commandIfTableExists(Schema schema, String tableName,
            boolean ifTableExists, Prepared commandIfTableExists) {
        return tableIfTableExists(schema, tableName, ifTableExists) == null
            ? new NoOperation(session)
            : commandIfTableExists;
    }

    private AlterTableAlterColumn parseAlterTableAlterColumnType(Schema schema,
            String tableName, String columnName, boolean ifTableExists) {
        Column oldColumn = columnIfTableExists(schema, tableName, columnName, ifTableExists);
        Column newColumn = parseColumnForTable(columnName,
                oldColumn == null ? true : oldColumn.isNullable());
        AlterTableAlterColumn command = new AlterTableAlterColumn(session,
                schema);
        command.setTableName(tableName);
        command.setIfTableExists(ifTableExists);
        command.setType(CommandInterface.ALTER_TABLE_ALTER_COLUMN_CHANGE_TYPE);
        command.setOldColumn(oldColumn);
        command.setNewColumn(newColumn);
        return command;
    }

    private AlterTableAlterColumn parseAlterTableAddColumn(String tableName,
            Schema schema, boolean ifTableExists) {
        readIf("COLUMN");
        AlterTableAlterColumn command = new AlterTableAlterColumn(session,
                schema);
        command.setType(CommandInterface.ALTER_TABLE_ADD_COLUMN);
        command.setTableName(tableName);
        command.setIfTableExists(ifTableExists);
        ArrayList<Column> columnsToAdd = New.arrayList();
        if (readIf("(")) {
            command.setIfNotExists(false);
            do {
                String columnName = readColumnIdentifier();
                Column column = parseColumnForTable(columnName, true);
                columnsToAdd.add(column);
            } while (readIf(","));
            read(")");
            if (readIf("BEFORE")) {
                command.setAddBefore(readColumnIdentifier());
            } else if (readIf("AFTER")) {
                command.setAddAfter(readColumnIdentifier());
            }
        } else {
            boolean ifNotExists = readIfNotExists();
            command.setIfNotExists(ifNotExists);
            String columnName = readColumnIdentifier();
            Column column = parseColumnForTable(columnName, true);
            columnsToAdd.add(column);
            if (readIf("BEFORE")) {
                command.setAddBefore(readColumnIdentifier());
            } else if (readIf("AFTER")) {
                command.setAddAfter(readColumnIdentifier());
            }
        }
        command.setNewColumns(columnsToAdd);
        return command;
    }

    private int parseAction() {
        Integer result = parseCascadeOrRestrict();
        if (result != null) {
            return result;
        }
        if (readIf("NO")) {
            read("ACTION");
            return ConstraintReferential.RESTRICT;
        }
        read("SET");
        if (readIf("NULL")) {
            return ConstraintReferential.SET_NULL;
        }
        read("DEFAULT");
        return ConstraintReferential.SET_DEFAULT;
    }

    private Integer parseCascadeOrRestrict() {
        if (readIf("CASCADE")) {
            return ConstraintReferential.CASCADE;
        } else if (readIf("RESTRICT")) {
            return ConstraintReferential.RESTRICT;
        } else {
            return null;
        }
    }

    private DefineCommand parseAlterTableAddConstraintIf(String tableName,
            Schema schema, boolean ifTableExists) {
        String constraintName = null, comment = null;
        boolean ifNotExists = false;
        boolean allowIndexDefinition = database.getMode().indexDefinitionInCreateTable;
        boolean allowAffinityKey = database.getMode().allowAffinityKey;
        if (readIf("CONSTRAINT")) {
            ifNotExists = readIfNotExists();
            constraintName = readIdentifierWithSchema(schema.getName());
            checkSchema(schema);
            comment = readCommentIf();
            allowIndexDefinition = true;
        }
        if (readIf("PRIMARY")) {
            read("KEY");
            AlterTableAddConstraint command = new AlterTableAddConstraint(
                    session, schema, ifNotExists);
            command.setType(CommandInterface.ALTER_TABLE_ADD_CONSTRAINT_PRIMARY_KEY);
            command.setComment(comment);
            command.setConstraintName(constraintName);
            command.setTableName(tableName);
            command.setIfTableExists(ifTableExists);
            if (readIf("HASH")) {
                command.setPrimaryKeyHash(true);
            }
            read("(");
            command.setIndexColumns(parseIndexColumnList());
            if (readIf("INDEX")) {
                String indexName = readIdentifierWithSchema();
                command.setIndex(getSchema().findIndex(session, indexName));
            }
            return command;
        } else if (allowIndexDefinition && (isToken("INDEX") || isToken("KEY"))) {
            // MySQL
            // need to read ahead, as it could be a column name
            int start = lastParseIndex;
            read();
            if (DataType.getTypeByName(currentToken) != null) {
                // known data type
                parseIndex = start;
                read();
                return null;
            }
            CreateIndex command = new CreateIndex(session, schema);
            command.setComment(comment);
            command.setTableName(tableName);
            command.setIfTableExists(ifTableExists);
            if (!readIf("(")) {
                command.setIndexName(readUniqueIdentifier());
                read("(");
            }
            command.setIndexColumns(parseIndexColumnList());
            // MySQL compatibility
            if (readIf("USING")) {
                read("BTREE");
            }
            return command;
        } else if (allowAffinityKey && readIfAffinity()) {
            read("KEY");
            read("(");
            CreateIndex command = createAffinityIndex(schema, tableName, parseIndexColumnList());
            command.setIfTableExists(ifTableExists);
            return command;
        }
        AlterTableAddConstraint command;
        if (readIf("CHECK")) {
            command = new AlterTableAddConstraint(session, schema, ifNotExists);
            command.setType(CommandInterface.ALTER_TABLE_ADD_CONSTRAINT_CHECK);
            command.setCheckExpression(readExpression());
        } else if (readIf("UNIQUE")) {
            readIf("KEY");
            readIf("INDEX");
            command = new AlterTableAddConstraint(session, schema, ifNotExists);
            command.setType(CommandInterface.ALTER_TABLE_ADD_CONSTRAINT_UNIQUE);
            if (!readIf("(")) {
                constraintName = readUniqueIdentifier();
                read("(");
            }
            command.setIndexColumns(parseIndexColumnList());
            if (readIf("INDEX")) {
                String indexName = readIdentifierWithSchema();
                command.setIndex(getSchema().findIndex(session, indexName));
            }
            // MySQL compatibility
            if (readIf("USING")) {
                read("BTREE");
            }
        } else if (readIf("FOREIGN")) {
            command = new AlterTableAddConstraint(session, schema, ifNotExists);
            command.setType(CommandInterface.ALTER_TABLE_ADD_CONSTRAINT_REFERENTIAL);
            read("KEY");
            read("(");
            command.setIndexColumns(parseIndexColumnList());
            if (readIf("INDEX")) {
                String indexName = readIdentifierWithSchema();
                command.setIndex(schema.findIndex(session, indexName));
            }
            read("REFERENCES");
            parseReferences(command, schema, tableName);
        } else {
            if (constraintName != null) {
                throw getSyntaxError();
            }
            return null;
        }
        if (readIf("NOCHECK")) {
            command.setCheckExisting(false);
        } else {
            readIf("CHECK");
            command.setCheckExisting(true);
        }
        command.setTableName(tableName);
        command.setIfTableExists(ifTableExists);
        command.setConstraintName(constraintName);
        command.setComment(comment);
        return command;
    }

    private void parseReferences(AlterTableAddConstraint command,
            Schema schema, String tableName) {
        if (readIf("(")) {
            command.setRefTableName(schema, tableName);
            command.setRefIndexColumns(parseIndexColumnList());
        } else {
            String refTableName = readIdentifierWithSchema(schema.getName());
            command.setRefTableName(getSchema(), refTableName);
            if (readIf("(")) {
                command.setRefIndexColumns(parseIndexColumnList());
            }
        }
        if (readIf("INDEX")) {
            String indexName = readIdentifierWithSchema();
            command.setRefIndex(getSchema().findIndex(session, indexName));
        }
        while (readIf("ON")) {
            if (readIf("DELETE")) {
                command.setDeleteAction(parseAction());
            } else {
                read("UPDATE");
                command.setUpdateAction(parseAction());
            }
        }
        if (readIf("NOT")) {
            read("DEFERRABLE");
        } else {
            readIf("DEFERRABLE");
        }
    }

    private CreateLinkedTable parseCreateLinkedTable(boolean temp,
            boolean globalTemp, boolean force) {
        read("TABLE");
        boolean ifNotExists = readIfNotExists();
        String tableName = readIdentifierWithSchema();
        CreateLinkedTable command = new CreateLinkedTable(session, getSchema());
        command.setTemporary(temp);
        command.setGlobalTemporary(globalTemp);
        command.setForce(force);
        command.setIfNotExists(ifNotExists);
        command.setTableName(tableName);
        command.setComment(readCommentIf());
        read("(");
        command.setDriver(readString());
        read(",");
        command.setUrl(readString());
        read(",");
        command.setUser(readString());
        read(",");
        command.setPassword(readString());
        read(",");
        String originalTable = readString();
        if (readIf(",")) {
            command.setOriginalSchema(originalTable);
            originalTable = readString();
        }
        command.setOriginalTable(originalTable);
        read(")");
        if (readIf("EMIT")) {
            read("UPDATES");
            command.setEmitUpdates(true);
        } else if (readIf("READONLY")) {
            command.setReadOnly(true);
        }
        return command;
    }

    private CreateTable parseCreateTable(boolean temp, boolean globalTemp,
            boolean persistIndexes) {
        boolean ifNotExists = readIfNotExists();
        String tableName = readIdentifierWithSchema();
        if (temp && globalTemp && equalsToken("SESSION", schemaName)) {
            // support weird syntax: declare global temporary table session.xy
            // (...) not logged
            schemaName = session.getCurrentSchemaName();
            globalTemp = false;
        }
        Schema schema = getSchema();
        CreateTable command = new CreateTable(session, schema);
        command.setPersistIndexes(persistIndexes);
        command.setTemporary(temp);
        command.setGlobalTemporary(globalTemp);
        command.setIfNotExists(ifNotExists);
        command.setTableName(tableName);
        command.setComment(readCommentIf());
        if (readIf("(")) {
            if (!readIf(")")) {
                do {
                    DefineCommand c = parseAlterTableAddConstraintIf(tableName,
                            schema, false);
                    if (c != null) {
                        command.addConstraintCommand(c);
                    } else {
                        String columnName = readColumnIdentifier();
                        Column column = parseColumnForTable(columnName, true);
                        if (column.isAutoIncrement() && column.isPrimaryKey()) {
                            column.setPrimaryKey(false);
                            IndexColumn[] cols = { new IndexColumn() };
                            cols[0].columnName = column.getName();
                            AlterTableAddConstraint pk = new AlterTableAddConstraint(
                                    session, schema, false);
                            pk.setType(CommandInterface.ALTER_TABLE_ADD_CONSTRAINT_PRIMARY_KEY);
                            pk.setTableName(tableName);
                            pk.setIndexColumns(cols);
                            command.addConstraintCommand(pk);
                        }
                        command.addColumn(column);
                        String constraintName = null;
                        if (readIf("CONSTRAINT")) {
                            constraintName = readColumnIdentifier();
                        }
                        // For compatibility with Apache Ignite.
                        boolean allowAffinityKey = database.getMode().allowAffinityKey;
                        boolean affinity = allowAffinityKey && readIfAffinity();
                        if (readIf("PRIMARY")) {
                            read("KEY");
                            boolean hash = readIf("HASH");
                            IndexColumn[] cols = { new IndexColumn() };
                            cols[0].columnName = column.getName();
                            AlterTableAddConstraint pk = new AlterTableAddConstraint(
                                    session, schema, false);
                            pk.setPrimaryKeyHash(hash);
                            pk.setType(CommandInterface.ALTER_TABLE_ADD_CONSTRAINT_PRIMARY_KEY);
                            pk.setTableName(tableName);
                            pk.setIndexColumns(cols);
                            command.addConstraintCommand(pk);
                            if (readIf("AUTO_INCREMENT")) {
                                parseAutoIncrement(column);
                            }
                            if (affinity) {
                                CreateIndex idx = createAffinityIndex(schema, tableName, cols);
                                command.addConstraintCommand(idx);
                            }
                        } else if (affinity) {
                            read("KEY");
                            IndexColumn[] cols = { new IndexColumn() };
                            cols[0].columnName = column.getName();
                            CreateIndex idx = createAffinityIndex(schema, tableName, cols);
                            command.addConstraintCommand(idx);
                        } else if (readIf("UNIQUE")) {
                            AlterTableAddConstraint unique = new AlterTableAddConstraint(
                                    session, schema, false);
                            unique.setConstraintName(constraintName);
                            unique.setType(CommandInterface.ALTER_TABLE_ADD_CONSTRAINT_UNIQUE);
                            IndexColumn[] cols = { new IndexColumn() };
                            cols[0].columnName = columnName;
                            unique.setIndexColumns(cols);
                            unique.setTableName(tableName);
                            command.addConstraintCommand(unique);
                        }
                        if (readIf("NOT")) {
                            read("NULL");
                            column.setNullable(false);
                        } else {
                            readIf("NULL");
                        }
                        if (readIf("CHECK")) {
                            Expression expr = readExpression();
                            column.addCheckConstraint(session, expr);
                        }
                        if (readIf("REFERENCES")) {
                            AlterTableAddConstraint ref = new AlterTableAddConstraint(
                                    session, schema, false);
                            ref.setConstraintName(constraintName);
                            ref.setType(CommandInterface.ALTER_TABLE_ADD_CONSTRAINT_REFERENTIAL);
                            IndexColumn[] cols = { new IndexColumn() };
                            cols[0].columnName = columnName;
                            ref.setIndexColumns(cols);
                            ref.setTableName(tableName);
                            parseReferences(ref, schema, tableName);
                            command.addConstraintCommand(ref);
                        }
                    }
                } while (readIfMore());
            }
        }
        // Allows "COMMENT='comment'" in DDL statements (MySQL syntax)
        if (readIf("COMMENT")) {
            if (readIf("=")) {
                // read the complete string comment, but nothing with it for now
                readString();
            }
        }
        if (readIf("ENGINE")) {
            if (readIf("=")) {
                // map MySQL engine types onto H2 behavior
                String tableEngine = readUniqueIdentifier();
                if ("InnoDb".equalsIgnoreCase(tableEngine)) {
                    // ok
                } else if (!"MyISAM".equalsIgnoreCase(tableEngine)) {
                    throw DbException.getUnsupportedException(tableEngine);
                }
            } else {
                command.setTableEngine(readUniqueIdentifier());
            }
        }
        if (readIf("WITH")) {
            command.setTableEngineParams(readTableEngineParams());
        }
        // MySQL compatibility
        if (readIf("AUTO_INCREMENT")) {
            read("=");
            if (currentTokenType != VALUE ||
                    currentValue.getType() != Value.INT) {
                throw DbException.getSyntaxError(sqlCommand, parseIndex,
                        "integer");
            }
            read();
        }
        readIf("DEFAULT");
        if (readIf("CHARSET")) {
            read("=");
            if (!readIf("UTF8")) {
                read("UTF8MB4");
            }
        }
        if (temp) {
            if (readIf("ON")) {
                read("COMMIT");
                if (readIf("DROP")) {
                    command.setOnCommitDrop();
                } else if (readIf("DELETE")) {
                    read("ROWS");
                    command.setOnCommitTruncate();
                }
            } else if (readIf("NOT")) {
                if (readIf("PERSISTENT")) {
                    command.setPersistData(false);
                } else {
                    read("LOGGED");
                }
            }
            if (readIf("TRANSACTIONAL")) {
                command.setTransactional(true);
            }
        } else if (!persistIndexes && readIf("NOT")) {
            read("PERSISTENT");
            command.setPersistData(false);
        }
        if (readIf("HIDDEN")) {
            command.setHidden(true);
        }
        if (readIf("AS")) {
            if (readIf("SORTED")) {
                command.setSortedInsertMode(true);
            }
            command.setQuery(parseSelect());
        }
        // for MySQL compatibility
        if (readIf("ROW_FORMAT")) {
            if (readIf("=")) {
                readColumnIdentifier();
            }
        }
        return command;
    }


    private CreateSynonym parseCreateSynonym(boolean orReplace) {
        boolean ifNotExists = readIfNotExists();
        String name = readIdentifierWithSchema();
        Schema synonymSchema = getSchema();
        read("FOR");
        String tableName = readIdentifierWithSchema();

        Schema targetSchema = getSchema();
        CreateSynonym command = new CreateSynonym(session, synonymSchema);
        command.setName(name);
        command.setSynonymFor(tableName);
        command.setSynonymForSchema(targetSchema);
        command.setComment(readCommentIf());
        command.setIfNotExists(ifNotExists);
        command.setOrReplace(orReplace);
        return command;
    }

    private CreateIndex createAffinityIndex(Schema schema, String tableName, IndexColumn[] indexColumns) {
        CreateIndex idx = new CreateIndex(session, schema);
        idx.setTableName(tableName);
        idx.setIndexColumns(indexColumns);
        idx.setAffinity(true);
        return idx;
    }

    private static int getCompareType(int tokenType) {
        switch (tokenType) {
        case EQUAL:
            return Comparison.EQUAL;
        case BIGGER_EQUAL:
            return Comparison.BIGGER_EQUAL;
        case BIGGER:
            return Comparison.BIGGER;
        case SMALLER:
            return Comparison.SMALLER;
        case SMALLER_EQUAL:
            return Comparison.SMALLER_EQUAL;
        case NOT_EQUAL:
            return Comparison.NOT_EQUAL;
        case SPATIAL_INTERSECTS:
            return Comparison.SPATIAL_INTERSECTS;
        default:
            return -1;
        }
    }

    /**
     * Add double quotes around an identifier if required.
     *
     * @param s the identifier
     * @return the quoted identifier
     */
    public static String quoteIdentifier(String s) {
        if (s == null || s.length() == 0) {
            return "\"\"";
        }
        char c = s.charAt(0);
        // lowercase a-z is quoted as well
        if ((!Character.isLetter(c) && c != '_') || Character.isLowerCase(c)) {
            return StringUtils.quoteIdentifier(s);
        }
        for (int i = 1, length = s.length(); i < length; i++) {
            c = s.charAt(i);
            if ((!Character.isLetterOrDigit(c) && c != '_') ||
                    Character.isLowerCase(c)) {
                return StringUtils.quoteIdentifier(s);
            }
        }
        if (isKeyword(s, true)) {
            return StringUtils.quoteIdentifier(s);
        }
        return s;
    }

    public void setLiteralsChecked(boolean literalsChecked) {
        this.literalsChecked = literalsChecked;
    }

    public void setRightsChecked(boolean rightsChecked) {
        this.rightsChecked = rightsChecked;
    }

    public void setSuppliedParameterList(ArrayList<Parameter> suppliedParameterList) {
        this.suppliedParameterList = suppliedParameterList;
    }

    /**
     * Parse a SQL code snippet that represents an expression.
     *
     * @param sql the code snippet
     * @return the expression object
     */
    public Expression parseExpression(String sql) {
        parameters = New.arrayList();
        initialize(sql);
        read();
        return readExpression();
    }

    /**
     * Parse a SQL code snippet that represents a table name.
     *
     * @param sql the code snippet
     * @return the table object
     */
    public Table parseTableName(String sql) {
        parameters = New.arrayList();
        initialize(sql);
        read();
        return readTableOrView();
    }
}<|MERGE_RESOLUTION|>--- conflicted
+++ resolved
@@ -5313,11 +5313,7 @@
                 parameters, columnTemplateList.toArray(new Column[0]), targetSession,
                 allowRecursiveQueryDetection, false);
         if (!view.isRecursiveQueryDetected() && allowRecursiveQueryDetection) {
-<<<<<<< HEAD
             targetSession.removeLocalTempTable(view);
-=======
-            session.removeLocalTempTable(view);
->>>>>>> 4c3f229b
             view = new TableView(schema, id, tempViewName, querySQL, parameters,
                     columnTemplateList.toArray(new Column[0]), targetSession,
                     false/* recursive */, false);
