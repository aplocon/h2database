--- conflicted
+++ resolved
@@ -55,17 +55,11 @@
     private long modificationMetaId;
     private Command command;
     /**
-<<<<<<< HEAD
-     * Used when we restore metadata at startup, this is the metadata object ID as persisted in the database.
-     */
-    private int persistedObjectId;
-=======
      * Used to preserve object identities on database startup. {@code 0} if
      * object is not stored, {@code -1} if object is stored and its ID is
      * already read, {@code >0} if object is stored and its id is not yet read.
      */
-    private int objectId;
->>>>>>> 6b326131
+    private int persistedObjectId;
     private int currentRowNumber;
     private int rowScanCount;
     /**
@@ -255,17 +249,8 @@
      *
      * @return the object id or 0 if not set
      */
-<<<<<<< HEAD
     protected int getPersistedObjectId() {
-        return persistedObjectId;
-    }
-
-    /**
-     * Get the current object id (ie. if it is already persisted), or get a new id from the database. The object
-     * id is used when creating new database object (CREATE statement).
-=======
-    protected int getCurrentObjectId() {
-        int id = objectId;
+        int id = persistedObjectId;
         return id >= 0 ? id : 0;
     }
 
@@ -273,7 +258,6 @@
      * Get the current object id, or get a new id from the database. The object
      * id is used when creating new database object (CREATE statement). This
      * method may be called only once.
->>>>>>> 6b326131
      *
      * @return the object id
      */
@@ -281,13 +265,10 @@
         int id = persistedObjectId;
         if (id == 0) {
             id = session.getDatabase().allocateObjectId();
-<<<<<<< HEAD
-=======
         } else if (id < 0) {
             throw DbException.throwInternalError("Prepared.getObjectId() was called before");
->>>>>>> 6b326131
-        }
-        objectId = -1;
+        }
+        persistedObjectId = -1;
         return id;
     }
 
