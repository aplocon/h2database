--- conflicted
+++ resolved
@@ -19,10 +19,7 @@
 import org.h2.result.ResultInterface;
 import org.h2.result.ResultRemote;
 import org.h2.result.ResultWithGeneratedKeys;
-<<<<<<< HEAD
-=======
 import org.h2.util.Utils;
->>>>>>> 7a2a5446
 import org.h2.value.Transfer;
 import org.h2.value.Value;
 import org.h2.value.ValueNull;
@@ -50,11 +47,7 @@
         this.transferList = transferList;
         trace = session.getTrace();
         this.sql = sql;
-<<<<<<< HEAD
-        parameters = new ArrayList<>();
-=======
         parameters = Utils.newSmallArrayList();
->>>>>>> 7a2a5446
         prepare(session, true);
         // set session late because prepare might fail - in this case we don't
         // need to close the object
