--- conflicted
+++ resolved
@@ -21,12 +21,10 @@
 
 <h2>Next Version (unreleased)</h2>
 <ul>
-<<<<<<< HEAD
 <li>For compatibility with other databases, support for (double and float)
     -0.0 has been removed. 0.0 is used instead.
-=======
+</li>
 <li>Fix for #134, Column name with a # character. Patch by bradmesserle.
->>>>>>> efe3c311
 </li>
 <li>In version 1.4.186, "order by" was broken in some cases
     due to the change "Make the planner use indexes for sorting when doing a GROUP BY".
